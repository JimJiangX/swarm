--- conflicted
+++ resolved
@@ -59,25 +59,20 @@
 		{
 			"checksumSHA1": "+b9NJNfumAKBaBcKTwdD/vVmfqo=",
 			"path": "github.com/yiduoyunQ/sm/sm-svr/consts",
-			"revision": "71aee00332cf6dbfc4a0160a1bc2fd88286e48e8",
-			"revisionTime": "2016-11-09T06:46:26Z"
+			"revision": "defa5f24a139aae1391e2c2220bc69cbbadde230",
+			"revisionTime": "2016-11-11T09:10:36Z"
 		},
 		{
 			"checksumSHA1": "LK5MqAoYvbbQXf8z2ZPGPk5/2Rg=",
 			"path": "github.com/yiduoyunQ/sm/sm-svr/structs",
-<<<<<<< HEAD
-			"revision": "bc30d8501291b9a8a7524c0cb6b3abfdb93bb7fb",
-			"revisionTime": "2016-10-13T06:00:58Z"
-=======
-			"revision": "71aee00332cf6dbfc4a0160a1bc2fd88286e48e8",
-			"revisionTime": "2016-11-09T06:46:26Z"
->>>>>>> 6edd586b
+			"revision": "defa5f24a139aae1391e2c2220bc69cbbadde230",
+			"revisionTime": "2016-11-11T09:10:36Z"
 		},
 		{
-			"checksumSHA1": "E4/m3GiDYb3SYnEGUWwsD6LPalY=",
+			"checksumSHA1": "6zxD8cqQnA1dsdw0z/g4RbT3YeE=",
 			"path": "github.com/yiduoyunQ/smlib",
-			"revision": "f66c25f0f60179337a203d8746e576f018d13445",
-			"revisionTime": "2016-11-15T05:24:02Z"
+			"revision": "b6185dbeec2994f7d7d83473e9b4259b76157fc1",
+			"revisionTime": "2016-11-15T04:46:40Z"
 		},
 		{
 			"checksumSHA1": "h+pFYiRHBogczS8/F1NoN3Ata44=",
