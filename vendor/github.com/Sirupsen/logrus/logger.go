package logrus

import (
	"io"
	"os"
	"sync"
)

type Logger struct {
	// The logs are `io.Copy`'d to this in a mutex. It's common to set this to a
	// file, or leave it default which is `os.Stderr`. You can also set this to
	// something more adventorous, such as logging to Kafka.
	Out io.Writer
	// Hooks for the logger instance. These allow firing events based on logging
	// levels and log entries. For example, to send errors to an error tracking
	// service, log to StatsD or dump the core on fatal errors.
	Hooks LevelHooks
	// All log entries pass through the formatter before logged to Out. The
	// included formatters are `TextFormatter` and `JSONFormatter` for which
	// TextFormatter is the default. In development (when a TTY is attached) it
	// logs with colors, but to a file it wouldn't. You can easily implement your
	// own that implements the `Formatter` interface, see the `README` or included
	// formatters for examples.
	Formatter Formatter
	// The logging level the logger should log at. This is typically (and defaults
	// to) `logrus.Info`, which allows Info(), Warn(), Error() and Fatal() to be
	// logged. `logrus.Debug` is useful in
	Level Level
	// Used to sync writing to the log. Locking is enabled by Default
	mu MutexWrap
	// Reusable empty entry
	entryPool sync.Pool
}

type MutexWrap struct {
	lock     sync.Mutex
	disabled bool
}

func (mw *MutexWrap) Lock() {
	if !mw.disabled {
		mw.lock.Lock()
	}
}

func (mw *MutexWrap) Unlock() {
	if !mw.disabled {
		mw.lock.Unlock()
	}
}

func (mw *MutexWrap) Disable() {
	mw.disabled = true
}

// Creates a new logger. Configuration should be set by changing `Formatter`,
// `Out` and `Hooks` directly on the default logger instance. You can also just
// instantiate your own:
//
//    var log = &Logger{
//      Out: os.Stderr,
//      Formatter: new(JSONFormatter),
//      Hooks: make(LevelHooks),
//      Level: logrus.DebugLevel,
//    }
//
// It's recommended to make this a global instance called `log`.
func New() *Logger {
	return &Logger{
		Out:       os.Stderr,
		Formatter: new(TextFormatter),
		Hooks:     make(LevelHooks),
		Level:     InfoLevel,
	}
}

<<<<<<< HEAD
=======
func (logger *Logger) newEntry() *Entry {
	entry, ok := logger.entryPool.Get().(*Entry)
	if ok {
		return entry
	}
	return NewEntry(logger)
}

func (logger *Logger) releaseEntry(entry *Entry) {
	logger.entryPool.Put(entry)
}

>>>>>>> 86834e45
// Adds a field to the log entry, note that it doesn't log until you call
// Debug, Print, Info, Warn, Fatal or Panic. It only creates a log entry.
// If you want multiple fields, use `WithFields`.
func (logger *Logger) WithField(key string, value interface{}) *Entry {
	entry := logger.newEntry()
	defer logger.releaseEntry(entry)
	return entry.WithField(key, value)
}

// Adds a struct of fields to the log entry. All it does is call `WithField` for
// each `Field`.
func (logger *Logger) WithFields(fields Fields) *Entry {
	entry := logger.newEntry()
	defer logger.releaseEntry(entry)
	return entry.WithFields(fields)
}

// Add an error as single field to the log entry.  All it does is call
// `WithError` for the given `error`.
func (logger *Logger) WithError(err error) *Entry {
	entry := logger.newEntry()
	defer logger.releaseEntry(entry)
	return entry.WithError(err)
}

func (logger *Logger) Debugf(format string, args ...interface{}) {
	if logger.Level >= DebugLevel {
		entry := logger.newEntry()
		entry.Debugf(format, args...)
		logger.releaseEntry(entry)
	}
}

func (logger *Logger) Infof(format string, args ...interface{}) {
	if logger.Level >= InfoLevel {
		entry := logger.newEntry()
		entry.Infof(format, args...)
		logger.releaseEntry(entry)
	}
}

func (logger *Logger) Printf(format string, args ...interface{}) {
	entry := logger.newEntry()
	entry.Printf(format, args...)
	logger.releaseEntry(entry)
}

func (logger *Logger) Warnf(format string, args ...interface{}) {
	if logger.Level >= WarnLevel {
		entry := logger.newEntry()
		entry.Warnf(format, args...)
		logger.releaseEntry(entry)
	}
}

func (logger *Logger) Warningf(format string, args ...interface{}) {
	if logger.Level >= WarnLevel {
		entry := logger.newEntry()
		entry.Warnf(format, args...)
		logger.releaseEntry(entry)
	}
}

func (logger *Logger) Errorf(format string, args ...interface{}) {
	if logger.Level >= ErrorLevel {
		entry := logger.newEntry()
		entry.Errorf(format, args...)
		logger.releaseEntry(entry)
	}
}

func (logger *Logger) Fatalf(format string, args ...interface{}) {
	if logger.Level >= FatalLevel {
		entry := logger.newEntry()
		entry.Fatalf(format, args...)
		logger.releaseEntry(entry)
	}
	Exit(1)
}

func (logger *Logger) Panicf(format string, args ...interface{}) {
	if logger.Level >= PanicLevel {
		entry := logger.newEntry()
		entry.Panicf(format, args...)
		logger.releaseEntry(entry)
	}
}

func (logger *Logger) Debug(args ...interface{}) {
	if logger.Level >= DebugLevel {
		entry := logger.newEntry()
		entry.Debug(args...)
		logger.releaseEntry(entry)
	}
}

func (logger *Logger) Info(args ...interface{}) {
	if logger.Level >= InfoLevel {
		entry := logger.newEntry()
		entry.Info(args...)
		logger.releaseEntry(entry)
	}
}

func (logger *Logger) Print(args ...interface{}) {
	entry := logger.newEntry()
	entry.Info(args...)
	logger.releaseEntry(entry)
}

func (logger *Logger) Warn(args ...interface{}) {
	if logger.Level >= WarnLevel {
		entry := logger.newEntry()
		entry.Warn(args...)
		logger.releaseEntry(entry)
	}
}

func (logger *Logger) Warning(args ...interface{}) {
	if logger.Level >= WarnLevel {
		entry := logger.newEntry()
		entry.Warn(args...)
		logger.releaseEntry(entry)
	}
}

func (logger *Logger) Error(args ...interface{}) {
	if logger.Level >= ErrorLevel {
		entry := logger.newEntry()
		entry.Error(args...)
		logger.releaseEntry(entry)
	}
}

func (logger *Logger) Fatal(args ...interface{}) {
	if logger.Level >= FatalLevel {
		entry := logger.newEntry()
		entry.Fatal(args...)
		logger.releaseEntry(entry)
	}
	Exit(1)
}

func (logger *Logger) Panic(args ...interface{}) {
	if logger.Level >= PanicLevel {
		entry := logger.newEntry()
		entry.Panic(args...)
		logger.releaseEntry(entry)
	}
}

func (logger *Logger) Debugln(args ...interface{}) {
	if logger.Level >= DebugLevel {
		entry := logger.newEntry()
		entry.Debugln(args...)
		logger.releaseEntry(entry)
	}
}

func (logger *Logger) Infoln(args ...interface{}) {
	if logger.Level >= InfoLevel {
		entry := logger.newEntry()
		entry.Infoln(args...)
		logger.releaseEntry(entry)
	}
}

func (logger *Logger) Println(args ...interface{}) {
	entry := logger.newEntry()
	entry.Println(args...)
	logger.releaseEntry(entry)
}

func (logger *Logger) Warnln(args ...interface{}) {
	if logger.Level >= WarnLevel {
		entry := logger.newEntry()
		entry.Warnln(args...)
		logger.releaseEntry(entry)
	}
}

func (logger *Logger) Warningln(args ...interface{}) {
	if logger.Level >= WarnLevel {
		entry := logger.newEntry()
		entry.Warnln(args...)
		logger.releaseEntry(entry)
	}
}

func (logger *Logger) Errorln(args ...interface{}) {
	if logger.Level >= ErrorLevel {
		entry := logger.newEntry()
		entry.Errorln(args...)
		logger.releaseEntry(entry)
	}
}

func (logger *Logger) Fatalln(args ...interface{}) {
	if logger.Level >= FatalLevel {
		entry := logger.newEntry()
		entry.Fatalln(args...)
		logger.releaseEntry(entry)
	}
	Exit(1)
}

func (logger *Logger) Panicln(args ...interface{}) {
	if logger.Level >= PanicLevel {
		entry := logger.newEntry()
		entry.Panicln(args...)
		logger.releaseEntry(entry)
	}
}

//When file is opened with appending mode, it's safe to
//write concurrently to a file (within 4k message on Linux).
//In these cases user can choose to disable the lock.
func (logger *Logger) SetNoLock() {
	logger.mu.Disable()
}<|MERGE_RESOLUTION|>--- conflicted
+++ resolved
@@ -74,8 +74,6 @@
 	}
 }
 
-<<<<<<< HEAD
-=======
 func (logger *Logger) newEntry() *Entry {
 	entry, ok := logger.entryPool.Get().(*Entry)
 	if ok {
@@ -88,7 +86,6 @@
 	logger.entryPool.Put(entry)
 }
 
->>>>>>> 86834e45
 // Adds a field to the log entry, note that it doesn't log until you call
 // Debug, Print, Info, Warn, Fatal or Panic. It only creates a log entry.
 // If you want multiple fields, use `WithFields`.
