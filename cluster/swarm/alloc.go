package swarm

import (
	"fmt"
	"sort"
	"strconv"
	"strings"

	"github.com/Sirupsen/logrus"
	"github.com/docker/engine-api/types"
	"github.com/docker/engine-api/types/container"
	"github.com/docker/swarm/api/structs"
	"github.com/docker/swarm/cluster"
	"github.com/docker/swarm/cluster/swarm/database"
	"github.com/docker/swarm/cluster/swarm/storage"
	"github.com/docker/swarm/utils"
	"github.com/jmoiron/sqlx"
	"github.com/pkg/errors"
)

func (gd *Gardener) allocNetworking(pending *pendingAllocResource, config *cluster.ContainerConfig) error {
	u := pending.unit
	req := u.Requirement()

	ports, portENV, err := allocPorts(req.ports, u.ID, u.Name)
	if err != nil {
		return err
	}
	if portENV != "" {
		config.Env = append(config.Env, portENV)
	}
	u.ports = ports

	networkings, err := gd.allocNetworkings(u.ID, pending.engine, req.networkings, config)
	if err != nil {
		return err
	}
	u.networkings = networkings

	return nil
}

// unit == unit.ID
func (gd *Gardener) allocNetworkings(unit string, engine *cluster.Engine,
	req []netRequire, config *cluster.ContainerConfig) ([]IPInfo, error) {

	networkings, err := gd.getNetworkingSetting(engine, unit, req)
	if err != nil {
		return networkings, err
	}

	for i := range networkings {
		if networkings[i].Type == _ContainersNetworking {
			ip := networkings[i].IP.String()
			config.Env = append(config.Env, fmt.Sprintf("IPADDR=%s", ip))
			config.Labels[_ContainerIPLabelKey] = ip
			config.Labels[_NetworkingLabelKey] = networkings[i].String()
		} else if networkings[i].Type == _ExternalAccessNetworking {
			config.Labels[_ProxyNetworkingLabelKey] = networkings[i].String()
		}
	}

	return networkings, nil
}

func allocPorts(need []port, unitID, unitName string) ([]database.Port, string, error) {
	length := len(need)

	if length == 0 {
		logrus.Warning("no need ports")
		return nil, "", nil
	}

	ports, err := database.ListAvailablePorts(length)
	if err != nil || len(ports) < length {
		logrus.Errorf("Alloc Ports Error:%v", err)

		return nil, "", errors.Errorf("no enough available ports(%d<%d),%+v", len(ports), length, err)
	}

	for i := range need {
		ports[i].Name = need[i].name
		ports[i].Proto = need[i].proto
		ports[i].UnitID = unitID
		ports[i].UnitName = unitName
		ports[i].Allocated = true
	}

	err = database.TxUpdatePortSlice(ports)
	if err != nil {
		return nil, "", err
	}

	portSlice := make([]string, len(ports))
	for i := range ports {
		portSlice[i] = strconv.Itoa(ports[i].Port)
	}

	env := fmt.Sprintf("PORT=%s", strings.Join(portSlice, ","))

	return ports, env, nil
}

func (gd *Gardener) allocCPUs(engine *cluster.Engine, cpusetCpus string, reserve ...string) (string, error) {
	ncpu, err := parseCpuset(cpusetCpus)
	if err != nil {
		return "", err
	}

	total := int(engine.Cpus)
	used := int(engine.UsedCpus())

	if total-used < ncpu {
		return "", errors.Errorf("alloc CPU,%s CPU is short(%d-%d<%d)", engine.Name, total, used, ncpu)
	}

	list := make([]string, len(reserve), len(reserve)+len(gd.pendingContainers))
	copy(list, reserve)

	for _, pending := range gd.pendingContainers {
		if pending.Engine.ID == engine.ID {
			list = append(list, pending.Config.HostConfig.CpusetCpus)
		}
	}

	usedCPUs := parseUintList(list)

	if total-used-len(usedCPUs) < ncpu {
		return "", errors.Errorf("alloc CPU error,%s CPU is Short(%d-%d-%d<%d),", engine.Name, total, used, len(usedCPUs), ncpu)
	}

	free := make([]string, ncpu)
	for i, n := 0, 0; i < total && n < ncpu; i++ {
		if !usedCPUs[i] {
			free[n] = strconv.Itoa(i)
			n++
		}
	}

	return strings.Join(free, ","), nil
}

func parseUintList(list []string) map[int]bool {
	if len(list) == 0 {
		return map[int]bool{}
	}

	ints := make(map[int]bool, len(list)*3)

	for i := range list {
		cpus, err := utils.ParseUintList(list[i])
		if err != nil {
			logrus.Errorf("parseUintList '%s' error:%s", list[i], err)
			continue
		}
		for k, v := range cpus {
			if v {
				ints[k] = v
			}
		}
	}

	return ints
}

type pendingAllocResource struct {
	unit   *unit
	engine *cluster.Engine
	// pendingContainer *pendingContainer
	swarmID string
	// ports       []database.Port
	// networkings []IPInfo
	localStore []database.LocalVolume
	sanStore   []database.LUN
}

func newPendingAllocResource() *pendingAllocResource {
	return &pendingAllocResource{
		localStore: make([]database.LocalVolume, 0, 5),
		sanStore:   make([]database.LUN, 0, 2),
	}
}

func createVolumes(engine *cluster.Engine, lvs []database.LocalVolume) ([]*types.Volume, error) {
	logrus.Debugf("Engine %s create volumes %d", engine.Addr, len(lvs))
	volumes := make([]*types.Volume, 0, len(lvs))
	vglist := make(map[string]struct{}, len(lvs))

	for i := range lvs {
		vglist[lvs[i].VGName] = struct{}{}
	}
	for vg := range vglist {
<<<<<<< HEAD
		// if volume create on san storage,should created VG before create Volume		 		// if volume create on san storage,should created VG before create Volume
=======
		// if volume create on san storage,should created VG before create Volume
>>>>>>> 6edd586b
		if isSanVG(vg) {
			err := createSanStoreageVG(engine.IP, vg)
			if err != nil {
				return volumes, err
			}
		}
	}
<<<<<<< HEAD

=======
>>>>>>> 6edd586b
	for i := range lvs {
		volume, err := createVolume(engine, lvs[i])
		if err != nil {
			return volumes, err
		}

		volumes = append(volumes, volume)
	}

	return volumes, nil
}

func (gd *Gardener) resourceRecycle(pendings []*pendingAllocResource) (err error) {
	gd.scheduler.Lock()
	for i := range pendings {

		if pendings[i] == nil || pendings[i].swarmID == "" {
			continue
		}
		delete(gd.pendingContainers, pendings[i].swarmID)
	}
	gd.scheduler.Unlock()

	gd.Lock()
	defer gd.Unlock()

<<<<<<< HEAD
	do := func(tx *sqlx.Tx) error {
		for i := range pendings {
			if pendings[i] == nil {
				continue
			}

			if len(pendings[i].networkings) > 0 {
				ips := pendings[i].recycleNetworking()
				database.TxUpdateIPs(tx, ips)
			}

			if pendings[i].unit != nil && len(pendings[i].ports) > 0 {
				ports := pendings[i].ports

				for p := range ports {
					ports[p].Allocated = false
					ports[p].Name = ""
					ports[p].UnitID = ""
					ports[p].UnitName = ""
					ports[p].Proto = ""
				}

				database.TxUpdatePorts(tx, ports)
				database.TxDeleteUnit(tx, pendings[i].unit.Unit.ServiceID)
				database.TxDeleteVolume(tx, pendings[i].unit.Unit.ID)
			}

			for _, lv := range pendings[i].localStore {
				database.TxDeleteVolume(tx, lv.ID)
			}
		}
		return nil
=======
	for i := range pendings {
		if pendings[i] == nil {
			continue
		}

		if pendings[i].unit != nil {
			database.TxDeleteUnit(tx, pendings[i].unit.Unit.ServiceID)
			database.TxDeleteVolume(tx, pendings[i].unit.Unit.ID)
		}

		for _, lv := range pendings[i].localStore {
			database.TxDeleteVolume(tx, lv.ID)
		}
>>>>>>> 6edd586b
	}

	err = database.TxFrame(do)

	return errors.Wrap(err, "alloction resource recycle")
}

func (gd *Gardener) allocStorage(
	penging *pendingAllocResource,
	engine *cluster.Engine,
	config *cluster.ContainerConfig,
	need []structs.DiskStorage,
	skipSAN bool) error {

	logrus.Debugf("Engine %s alloc storage %v", engine.Addr, need)

	dc, node, err := gd.getNode(engine.ID)
	if err != nil {
		return err
	}

	sys, err := gd.systemConfig()
	if err != nil {
		return err
	}

	// add localtime
	config.HostConfig.Binds = append(config.HostConfig.Binds, "/etc/localtime:/etc/localtime:ro")

	for i := range need {
		if need[i].Type == "nfs" || need[i].Type == "NFS" {
			name := fmt.Sprintf("%s:%s", sys.NFSOption.MountDir, sys.BackupDir)
			config.HostConfig.Binds = append(config.HostConfig.Binds, name)
			continue
		}

		name := fmt.Sprintf("%s_%s_LV", penging.unit.Unit.Name, need[i].Name)

		if storage.IsLocalStore(need[i].Type) {
			lv, err := node.localStorageAlloc(name, penging.unit.Unit.ID, need[i].Type, need[i].Size)
			if err != nil {
				return err
			}
			penging.localStore = append(penging.localStore, lv)
			name = fmt.Sprintf("%s:/DBAAS%s", name, need[i].Name)
			config.HostConfig.Binds = append(config.HostConfig.Binds, name)
			config.HostConfig.VolumeDriver = node.localStore.Driver()

			continue
		}

		if !skipSAN {
			if dc.store == nil {
				return errors.Errorf("Datacenter %s SAN Store is required", dc.Name)
			}

			vgName := penging.unit.Unit.Name + _SAN_VG

			lun, lv, err := dc.store.Alloc(name, penging.unit.Unit.ID, vgName, need[i].Size)
			if lun.ID != "" {
				penging.sanStore = append(penging.sanStore, lun)
				penging.localStore = append(penging.localStore, lv)
			}
			if err != nil {
				return err
			}

			err = dc.store.Mapping(node.ID, vgName, lun.ID)
			if err != nil {
				return err
			}
		}
		name = fmt.Sprintf("%s:/DBAAS%s", name, need[i].Name)
		config.HostConfig.Binds = append(config.HostConfig.Binds, name)
		config.HostConfig.VolumeDriver = dc.store.Driver()

		continue
	}

	return nil
}

func (node *Node) localStorageAlloc(name, unitID, storageType string, size int) (database.LocalVolume, error) {
	lv := database.LocalVolume{}
	if !storage.IsLocalStore(storageType) {
		return lv, errors.Errorf("'%s' storage type isnot '%s'", storageType, storage.LocalStorePrefix)
	}

	if node.localStore == nil {
		return lv, errors.Errorf("Not Found LoaclStorage of Node %s", node.Addr)
	}

	vgName, err := getVGname(node.engine, storageType)
	if err != nil {
		return lv, err
	}

	lv, err = node.localStore.Alloc(name, unitID, vgName, size)
	if err != nil {
		return lv, err
	}

	return lv, nil
}

type localVolume struct {
	size int
	lv   database.LocalVolume
}

type pendingAllocStore struct {
	created    bool
	unit       *unit
	localStore []localVolume
	sanStore   []database.LUN
}

func localVolumeExtend(host string, lv localVolume) error {
	return updateVolume(host, lv.lv)
}

func (gd *Gardener) cancelStoreExtend(pendings []*pendingAllocStore) error {
	if len(pendings) == 0 {
		return nil
	}

	lvs := make([]database.LocalVolume, 0, len(pendings)*3)
	for _, pending := range pendings {
		for _, lv := range pending.localStore {
			lv.lv.Size -= lv.size
			lvs = append(lvs, lv.lv)
		}
	}

	err := database.TxUpdateMultiLocalVolume(lvs)
	if err != nil {
		return err
	}

	gd.Lock()
	for _, pending := range pendings {
		if pending.created {
			// TODO:cancel san VG extend
		}

		for _, lun := range pending.sanStore {
			store, err := storage.GetStore(lun.StorageSystemID)
			if err != nil {
				logrus.Warnf("cancel Store Extend,%+v", err)
				continue
			}

			err = store.DelMapping(lun.ID)
			if err != nil {
				logrus.Warnf("cancel Store Extend,%+v", err)
			}

			err = store.Recycle(lun.ID, 0)
			if err != nil {
				logrus.Warnf("cancel Store Extend,%+v", err)
			}
		}
	}
	gd.Unlock()

	return nil
}

func (node *Node) localStorageExtend(name, storageType string, size int) (database.LocalVolume, error) {
	lv := database.LocalVolume{}

	if !storage.IsLocalStore(storageType) {
		return lv, errors.Errorf("'%s' storage type isnot '%s'", storageType, storage.LocalStorePrefix)
	}
	if node.localStore == nil {
		return lv, errors.Errorf("not found LoaclStorage of Node %s", node.Addr)
	}
	vgName, err := getVGname(node.engine, storageType)
	if err != nil {
		return lv, err
	}

	return node.localStore.Extend(vgName, name, size)
}

func (svc *Service) volumesPendingExpension(gd *Gardener, _type string, extensions []structs.DiskStorage) ([]*pendingAllocStore, error) {
	if len(extensions) == 0 {
		return nil, nil
	}

	units, err := svc.getUnitByType(_type)
	if err != nil {
		return nil, err
	}

	pendings := make([]*pendingAllocStore, 0, len(units))

	for _, u := range units {
		pending, _, err := pendingAllocUnitStore(gd, u, u.EngineID, extensions)
		if pending != nil {
			pendings = append(pendings, pending)
		}
		if err != nil {
			return pendings, err
		}
	}

	return pendings, nil
}

func pendingAllocUnitStore(gd *Gardener, u *unit, engineID string, need []structs.DiskStorage) (*pendingAllocStore, []string, error) {
	dc, node, err := gd.getNode(engineID)
	if err != nil {
		return nil, nil, errors.Wrap(err, "not found node by Engine:"+engineID)
	}

	pending := &pendingAllocStore{
		unit:       u,
		localStore: make([]localVolume, 0, 3),
		sanStore:   make([]database.LUN, 0, 3),
	}
	binds := make([]string, 0, len(need))

	for d := range need {
		if need[d].Type == "NFS" || need[d].Type == "nfs" {
			continue
		}
		name := fmt.Sprintf("%s_%s_LV", u.Name, need[d].Name)

		if storage.IsLocalStore(need[d].Type) && need[d].Size > 0 {
			lv, err := node.localStorageExtend(name, need[d].Type, need[d].Size)
			if err != nil {
				return pending, binds, err
			}
			pending.localStore = append(pending.localStore, localVolume{
				lv:   lv,
				size: need[d].Size,
			})

			name = fmt.Sprintf("%s:/DBAAS%s", name, need[d].Name)
			binds = append(binds, name)

			continue
		}

		if dc.store == nil {
			return pending, binds, errors.Errorf("Datacenter Store required")
		}

		lun, lv, err := dc.store.Extend(name, need[d].Size)
		if lun.ID != "" {
			pending.sanStore = append(pending.sanStore, lun)
			pending.localStore = append(pending.localStore, localVolume{
				lv:   lv,
				size: need[d].Size,
			})
		}
		if err != nil {
			logrus.Errorf("SAN Store Alloc error:%s,%s", err, name)

			return pending, binds, err
		}

		err = dc.store.Mapping(node.ID, lun.VGName, lun.ID)
		if err != nil {
			return pending, binds, err
		}

		name = fmt.Sprintf("%s:/DBAAS%s", name, need[d].Name)
		binds = append(binds, name)
	}

	return pending, binds, err
}

func (svc *Service) handleScaleUp(gd *Gardener, _type string, updateConfig *container.UpdateConfig) ([]pendingContainerUpdate, error) {
	if updateConfig == nil {
		return nil, nil
	}
	ncpu, err := parseCpuset(updateConfig.CpusetCpus)
	if err != nil {
		return nil, err
	}
	need := int64(ncpu)

	units, err := svc.getUnitByType(_type)
	if err != nil {
		return nil, err
	}

	var used int64
	if need > 0 {
		cpuset := units[0].container.Info.HostConfig.CpusetCpus
		used, err = utils.GetCPUNum(cpuset)
		if err != nil {
			return nil, errors.Wrap(err, "parse CpusetCpus:"+cpuset)
		}
	}
	if (need == 0 || used == need) && (updateConfig.Memory == 0 ||
		updateConfig.Memory == units[0].container.Info.HostConfig.Memory) {
		return nil, nil
	}

	for _, u := range units {
		if u.engine.Memory-u.engine.UsedMemory()-updateConfig.Memory+u.container.Config.HostConfig.Memory < 0 {
			return nil, errors.Errorf("Engine %s:%s have not enough memory for Container %s update", u.engine.ID, u.engine.IP, u.Name)
		}
	}

	pendings := make([]pendingContainerUpdate, 0, len(units))

	if need == used || need == 0 {
		for _, u := range units {
			pendings = append(pendings, pendingContainerUpdate{
				containerID: u.container.ID,
				unit:        u,
				engine:      u.engine,
				config:      *updateConfig,
			})
		}
	} else if need < used {
		for _, u := range units {
			cpusetCpus, err := reduceCPUset(u.container.Info.HostConfig.CpusetCpus, int(need))
			if err != nil {
				return nil, err
			}
			pendings = append(pendings, pendingContainerUpdate{
				containerID: u.container.ID,
				cpusetCpus:  cpusetCpus,
				unit:        u,
				engine:      u.engine,
				config:      *updateConfig,
			})
		}
	} else {
		for _, u := range units {
			reserve := make([]string, 0, len(svc.units))
			for _, pending := range pendings {
				if u.engine.ID == pending.engine.ID {
					reserve = append(reserve, pending.cpusetCpus)
				}
			}
			cpusetCpus, err := gd.allocCPUs(u.engine, fmt.Sprintf("%d", need-used), reserve...)
			if err != nil {
				return nil, err
			}
			cpusetCpus = u.container.Info.HostConfig.CpusetCpus + "," + cpusetCpus
			pendings = append(pendings, pendingContainerUpdate{
				containerID: u.container.ID,
				cpusetCpus:  cpusetCpus,
				unit:        u,
				engine:      u.engine,
				config:      *updateConfig,
			})
		}
	}

	return pendings, nil
}

func reduceCPUset(cpusetCpus string, need int) (string, error) {
	cpus, err := utils.ParseUintList(cpusetCpus)
	if err != nil {
		return "", errors.Wrap(err, "parse cpusetCpus:"+cpusetCpus)
	}

	cpuSlice := make([]int, 0, len(cpus))
	for k, ok := range cpus {
		if ok {
			cpuSlice = append(cpuSlice, k)
		}
	}
	sort.Ints(cpuSlice)

	cpuString := make([]string, need)
	for n := 0; n < need; n++ {
		cpuString[n] = strconv.Itoa(cpuSlice[n])
	}

	return strings.Join(cpuString, ","), nil
}

func isSanVG(name string) bool {
	return strings.HasSuffix(name, _SAN_VG)
}<|MERGE_RESOLUTION|>--- conflicted
+++ resolved
@@ -190,11 +190,8 @@
 		vglist[lvs[i].VGName] = struct{}{}
 	}
 	for vg := range vglist {
-<<<<<<< HEAD
-		// if volume create on san storage,should created VG before create Volume		 		// if volume create on san storage,should created VG before create Volume
-=======
+
 		// if volume create on san storage,should created VG before create Volume
->>>>>>> 6edd586b
 		if isSanVG(vg) {
 			err := createSanStoreageVG(engine.IP, vg)
 			if err != nil {
@@ -202,10 +199,7 @@
 			}
 		}
 	}
-<<<<<<< HEAD
-
-=======
->>>>>>> 6edd586b
+
 	for i := range lvs {
 		volume, err := createVolume(engine, lvs[i])
 		if err != nil {
@@ -232,30 +226,13 @@
 	gd.Lock()
 	defer gd.Unlock()
 
-<<<<<<< HEAD
 	do := func(tx *sqlx.Tx) error {
 		for i := range pendings {
 			if pendings[i] == nil {
 				continue
 			}
 
-			if len(pendings[i].networkings) > 0 {
-				ips := pendings[i].recycleNetworking()
-				database.TxUpdateIPs(tx, ips)
-			}
-
-			if pendings[i].unit != nil && len(pendings[i].ports) > 0 {
-				ports := pendings[i].ports
-
-				for p := range ports {
-					ports[p].Allocated = false
-					ports[p].Name = ""
-					ports[p].UnitID = ""
-					ports[p].UnitName = ""
-					ports[p].Proto = ""
-				}
-
-				database.TxUpdatePorts(tx, ports)
+			if pendings[i].unit != nil {
 				database.TxDeleteUnit(tx, pendings[i].unit.Unit.ServiceID)
 				database.TxDeleteVolume(tx, pendings[i].unit.Unit.ID)
 			}
@@ -263,23 +240,10 @@
 			for _, lv := range pendings[i].localStore {
 				database.TxDeleteVolume(tx, lv.ID)
 			}
-		}
-		return nil
-=======
-	for i := range pendings {
-		if pendings[i] == nil {
-			continue
-		}
-
-		if pendings[i].unit != nil {
-			database.TxDeleteUnit(tx, pendings[i].unit.Unit.ServiceID)
-			database.TxDeleteVolume(tx, pendings[i].unit.Unit.ID)
-		}
-
-		for _, lv := range pendings[i].localStore {
-			database.TxDeleteVolume(tx, lv.ID)
-		}
->>>>>>> 6edd586b
+
+		}
+
+		return err
 	}
 
 	err = database.TxFrame(do)
