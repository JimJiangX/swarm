package swarm

import (
<<<<<<< HEAD
=======
	"bytes"
>>>>>>> 6edd586b
	"database/sql"
	"encoding/json"
	"fmt"
	"net"
	"strconv"
	"strings"
	"sync"
	"time"

	"github.com/Sirupsen/logrus"
	"github.com/docker/swarm/api/structs"
	"github.com/docker/swarm/cluster"
	"github.com/docker/swarm/cluster/swarm/database"
	"github.com/docker/swarm/cluster/swarm/storage"
	"github.com/docker/swarm/scplib"
	"github.com/docker/swarm/utils"
	"github.com/pkg/errors"
)

// Datacenter containers database.Cluster,remote Store,[]*Node
type Datacenter struct {
	sync.RWMutex

	*database.Cluster

	store storage.Store

	nodes []*Node
}

// AddNewCluster returns a new database.Cluster
func AddNewCluster(req structs.PostClusterRequest) (database.Cluster, error) {
	if storage.IsLocalStore(req.StorageType) && req.StorageID != "" {
		req.StorageID = ""
	}
	if req.Type != _ProxyType && req.NetworkingID != "" {
		req.NetworkingID = ""
	}

	cluster := database.Cluster{
		ID:           utils.Generate64UUID(),
		Name:         req.Name,
		Type:         req.Type,
		StorageType:  req.StorageType,
		StorageID:    req.StorageID,
		NetworkingID: req.NetworkingID,
		Enabled:      true,
		MaxNode:      req.MaxNode,
		UsageLimit:   req.UsageLimit,
	}

	err := database.InsertCluster(cluster)
	if err != nil {
		return database.Cluster{}, err
	}

	return cluster, nil
}

// Node correspond a computer host
type Node struct {
	*database.Node
	task       *database.Task
	engine     *cluster.Engine
	localStore *storage.LocalStore
	hdd        []string
	ssd        []string
	user       string // os user
	password   string // os password
	port       int    // ssh port
}

// NewNodeWitTask returns *Node with *database.Task
func NewNodeWitTask(addr, name, cluster, user, password, room, seat string, hdd, ssd []string, port, num int) *Node {
	node := &database.Node{
		ID:        utils.Generate32UUID(),
		Name:      name,
		ClusterID: cluster,
		Addr:      addr,
		Room:      room,
		Seat:      seat,

		MaxContainer: num,
		Status:       statusNodeImport,
	}

	task := database.NewTask(node.Name, nodeInstallTask, node.ID, "import node", nil, 0)

	return &Node{
		Node:     node,
		task:     &task,
		user:     user,
		password: password,
		port:     port,
		hdd:      hdd,
		ssd:      ssd,
	}
}

// Task returns Node task
func (node *Node) Task() *database.Task {
	return node.task
}

// SaveMultiNodesToDB saves slcie of Node into database
func SaveMultiNodesToDB(nodes []*Node) error {
	list := make([]*database.Node, len(nodes))
	tasks := make([]*database.Task, len(nodes))

	for i := range nodes {
		list[i] = nodes[i].Node
		tasks[i] = nodes[i].task
	}

	return database.TxInsertMultiNodeAndTask(list, tasks)
}

// Datacenter returns Datacenter store in Gardener,if not found try in database and reload the Datacenter
func (gd *Gardener) Datacenter(nameOrID string) (*Datacenter, error) {
	gd.RLock()
	for i := range gd.datacenters {
		if gd.datacenters[i].ID == nameOrID || gd.datacenters[i].Name == nameOrID {
			gd.RUnlock()

			return gd.datacenters[i], nil
		}
	}

	gd.RUnlock()

	// if not found
	dc, err := gd.reloadDatacenter(nameOrID)
	if err != nil {
		return nil, err
	}

	gd.Lock()
	gd.datacenters = append(gd.datacenters, dc)
	gd.Unlock()

	return dc, nil
}

// AddDatacenter add a Datacenter with Store
func (gd *Gardener) AddDatacenter(cl database.Cluster, store storage.Store) {
	dc := &Datacenter{
		RWMutex: sync.RWMutex{},
		Cluster: &cl,
		store:   store,
		nodes:   make([]*Node, 0, 100),
	}

	gd.Lock()
	gd.datacenters = append(gd.datacenters, dc)
	gd.Unlock()

	logrus.WithFields(logrus.Fields{
		"DC": cl.Name,
	}).Info("Datacenter Initializied")
}

// UpdateDatacenterParams update Datacenter settings
func (gd *Gardener) UpdateDatacenterParams(nameOrID string, max int, limit float32) error {
	dc, err := gd.Datacenter(nameOrID)
	if err != nil {
		logrus.WithError(err).WithField("DC", nameOrID).Error("get Datacenter")
		return err
	}

	modify := false
	dc.Lock()
	lately := *dc.Cluster

	if max > 0 && lately.MaxNode != max {
		lately.MaxNode = max
		modify = true
	}
	if limit > 0 && lately.UsageLimit != limit {
		lately.UsageLimit = limit
		modify = true
	}

	if modify {
		err := database.UpdateClusterParams(lately)
		if err != nil {
			dc.Unlock()
			logrus.WithError(err).WithField("DC", dc.Name).Error("update Datacenter params")

			return err
		}

		dc.Cluster = &lately
	}
	dc.Unlock()

	return nil
}

// SetStatus update Datacenter.Enabled
func (dc *Datacenter) SetStatus(enable bool) error {
	dc.Lock()
	err := database.UpdateClusterStatus(dc.Cluster, enable)
	dc.Unlock()

	return err
}

func (dc *Datacenter) isNodeExist(nameOrID string) bool {
	dc.RLock()

	for i := range dc.nodes {

		if dc.nodes[i].ID == nameOrID || dc.nodes[i].Name == nameOrID {
			dc.Unlock()
			return true
		}
	}

	dc.Unlock()

	return false
}

// GetNode get the assigned node in Datacenter
func (dc *Datacenter) GetNode(nameOrID string) (*Node, error) {
	if len(nameOrID) == 0 {
		return nil, errors.New("Node nameOrID is null")
	}

	dc.RLock()
	node := dc.getNode(nameOrID)
	dc.RUnlock()

	if node != nil {
		return node, nil
	}

	return nil, errors.New("not found node:" + nameOrID)
}

func (dc *Datacenter) getNode(nameOrID string) *Node {
	for i := range dc.nodes {
		if dc.nodes[i].ID == nameOrID ||
			dc.nodes[i].Name == nameOrID ||
			dc.nodes[i].EngineID == nameOrID {

			return dc.nodes[i]
		}
	}

	return nil
}

func (dc *Datacenter) listNodeID() []string {

	dc.RLock()
	out := make([]string, 0, len(dc.nodes))

	for i := range dc.nodes {
		out[i] = dc.nodes[i].ID
	}

	dc.RUnlock()

	if len(out) == 0 {

		var err error
		nodes, err := database.ListNodeByCluster(dc.ID)
		if err != nil {
			return nil
		}

		for i := range nodes {
			out = append(out, nodes[i].ID)
		}

	}

	return out
}

func (gd *Gardener) getNode(nameOrID string) (*Datacenter, *Node, error) {
	dc, err := gd.datacenterByNode(nameOrID)
	if dc != nil && err == nil {

		node, err := dc.GetNode(nameOrID)
		if node != nil {
			return dc, node, err
		}
	}

	n, err := database.GetNode(nameOrID)
	if err != nil {
		return dc, nil, err
	}

	node, err := gd.reloadNode(n)
	if err != nil {
		return dc, node, err
	}

	if dc != nil {
		dc.Lock()
		dc.nodes = append(dc.nodes, node)
		dc.Unlock()
	}

	return dc, node, nil
}

func (gd *Gardener) datacenterByNode(nameOrID string) (*Datacenter, error) {
	node, err := database.GetNode(nameOrID)
	if err != nil {
		return nil, err
	}

	return gd.Datacenter(node.ClusterID)
}

func (gd *Gardener) datacenterByEngine(nameOrID string) (*Datacenter, error) {
	node, err := database.GetNode(nameOrID)
	if err != nil {
		return nil, err
	}

	return gd.Datacenter(node.ClusterID)
}

// SetNodeStatus update assigned Node status
func (gd *Gardener) SetNodeStatus(name string, state int64) error {
	_, node, err := gd.getNode(name)
	if err != nil {
		logrus.WithField("Node", name).Error(err)
	}
	if node == nil {
		return errors.New("not found Node:" + name)
	}

	if node.Status != statusNodeDisable &&
		node.Status != statusNodeEnable &&
		node.Status != statusNodeDeregisted {

		return errors.Errorf("Node %s status:%d,forbidding changing status to %d", name, node.Status, state)
	}

	return node.UpdateStatus(state)
}

// SetNodeParams update Node params
func (gd *Gardener) SetNodeParams(name string, max int) error {
	_, node, err := gd.getNode(name)
	if err != nil {
		return err
	}

	return node.UpdateParams(max)
}

func (dc *Datacenter) removeNode(nameOrID string) error {
	dc.Lock()
	for i := range dc.nodes {
		if dc.nodes[i].ID == nameOrID ||
			dc.nodes[i].Name == nameOrID ||
			dc.nodes[i].EngineID == nameOrID {

			dc.nodes = append(dc.nodes[:i], dc.nodes[i+1:]...)
			break
		}
	}

	dc.Unlock()

	return nil
}

// GetEngine returns the assigned Engine of Gardener
func (gd *Gardener) GetEngine(nameOrID string) (*cluster.Engine, error) {
	gd.RLock()
	eng, ok := gd.engines[nameOrID]

	if !ok {
		for _, engine := range gd.engines {
			if engine.ID == nameOrID ||
				engine.Name == nameOrID {
				eng = engine
				ok = true
				break
			}
		}
	}

	if !ok {
		for _, engine := range gd.pendingEngines {
			if engine.ID == nameOrID ||
				engine.Name == nameOrID {
				eng = engine
				ok = true
				break
			}
		}
	}
	gd.RUnlock()

	if eng != nil && ok {
		return eng, nil
	}

	return nil, errors.Errorf("not found engine '%s'", nameOrID)
}

// RemoveNode remove the assigned Node from the Gardener
func (gd *Gardener) RemoveNode(nameOrID, user, password string) (int, error) {
	table, err := database.GetNode(nameOrID)
	if err != nil {
		if errors.Cause(err) == sql.ErrNoRows {
			return 0, nil
		}

		return 500, err
	}

	count, err := database.CountUnitByNode(table.EngineID)
	if err != nil || count > 0 {
		return 412, errors.Errorf("count Unit by Node,%v,count:%d", err, count)
	}

	dc, node, err := gd.getNode(table.ID)
	if err != nil {
		logrus.Warn(err)
	}

	if node.engine != nil {
		node.engine.RefreshContainers(false)
		if num := len(node.engine.Containers()); num != 0 {
			return 412, errors.Errorf("%d containers has created on Node %s", num, nameOrID)
		}
	}
	gd.scheduler.Lock()
	for _, pending := range gd.pendingContainers {
		if pending.Engine.ID == node.EngineID {
			gd.scheduler.Unlock()

			return 412, errors.Errorf("containers has created on Node %s", nameOrID)
		}
	}
	gd.scheduler.Unlock()

	err = deregisterToHorus(false, node.ID)
	if err != nil {
		logrus.WithField("Endpoints", node.ID).Errorf("deregister Node to Horus:%+v", err)

		err = deregisterToHorus(true, node.ID)
		if err != nil {
			logrus.WithField("Endpoints", node.ID).Errorf("deregister Node to Horus,force=true,%s", err)
			return 503, err
		}
	}

	dc.RLock()
	if dc.store != nil &&
		dc.store.Driver() == storage.SANStoreDriver {
		err = dc.store.DelHost(node.ID)
		if err != nil {
			logrus.WithFields(logrus.Fields{
				"Node":   node.Name,
				"Store":  dc.store.ID(),
				"Vendor": dc.store.Vendor(),
			}).WithError(err).Warn("remove node from store")

			if node.Status == statusNodeEnable || node.Status == statusNodeDisable {
				return 503, err
			}
		}
	}
	dc.RUnlock()

	err = database.DeleteNode(nameOrID)
	if err != nil {
		return 500, err
	}

	dc.removeNode(nameOrID)

	// ssh exec clean script
	err = nodeClean(node.ID, node.Addr, user, password)
	if err != nil {
		logrus.Errorf("clean script exec error:%s", err)
		return 510, err
	}

	return 0, nil
}

// RemoveDatacenter remove the assigned Datacenter from Gardener
func (gd *Gardener) RemoveDatacenter(nameOrID string) error {
	cl, err := database.GetCluster(nameOrID)
	if err != nil {
		return err
	}

	count, err := database.CountNodeByCluster(cl.ID)
	if err != nil {
		return err
	}

	if count > 0 {
		return errors.Errorf("%d Nodes in Cluster %s", count, nameOrID)
	}

	err = database.DeleteCluster(nameOrID)
	if err != nil {
		return err
	}

	gd.Lock()
	for i := range gd.datacenters {
		if gd.datacenters[i].ID == cl.ID {
			gd.datacenters = append(gd.datacenters[:i], gd.datacenters[i+1:]...)
			break
		}
	}
	gd.Unlock()

	return nil
}

func (dc *Datacenter) isIdleStoreEnough(num, size int) bool {
	dc.RLock()
	store := dc.store
	if store == nil {
		dc.RUnlock()
		return false
	}
	dc.RUnlock()

	idles, err := store.IdleSize()
	if err != nil {
		return false
	}

	enough := 0
	for i := range idles {
		enough += idles[i] / size
	}

	return enough > num
}

func (gd *Gardener) reloadDatacenters() error {
	logrus.Debug("reload Datacenters")

	list, err := database.ListClusters()
	if err != nil {
		return err
	}
	gd.Lock()
	gd.datacenters = make([]*Datacenter, 0, len(list))
	gd.Unlock()

	for i := range list {
		dc, err := gd.reloadDatacenter(list[i].ID)
		if err != nil {
			continue
		}

		gd.Lock()
		gd.datacenters = append(gd.datacenters, dc)
		gd.Unlock()
	}

	return nil
}

func (gd *Gardener) reloadDatacenter(nameOrID string) (*Datacenter, error) {
	logrus.WithField("DC", nameOrID).Debug("reload Datacenter")

	cl, err := database.GetCluster(nameOrID)
	if err != nil {
		return nil, err
	}

	var store storage.Store
	if !storage.IsLocalStore(cl.StorageType) && cl.StorageID != "" {
		store, err = storage.GetStore(cl.StorageID)
		if err != nil {
			return nil, err
		}
	}

	dc := &Datacenter{
		RWMutex: sync.RWMutex{},
		Cluster: &cl,
		store:   store,
		nodes:   make([]*Node, 0, 100),
	}

	nodes, err := database.ListNodeByCluster(cl.ID)
	if err != nil {
		return dc, err
	}

	out := make([]*Node, 0, len(nodes))
	for n := range nodes {
		node, err := gd.reloadNode(nodes[n])
		if err != nil {
			continue
		}
		out = append(out, node)
	}

	dc.Lock()
	dc.nodes = append(dc.nodes, out...)
	dc.Unlock()

	return dc, nil
}

func (gd *Gardener) reloadNode(n database.Node) (*Node, error) {
	entry := logrus.WithFields(logrus.Fields{
		"Name": n.Name,
		"addr": n.Addr,
	})

	eng, err := gd.GetEngine(n.EngineID)
	node := &Node{
		Node:   &n,
		engine: eng,
	}
	if err != nil {
		entry.WithError(err).Error("reload Node")

		return node, err
	}

	pluginAddr := fmt.Sprintf("%s:%d", eng.IP, pluginPort)
	node.localStore, err = storage.NewLocalDisk(pluginAddr, node.Node, 0)
	if err != nil {
		entry.WithError(err).Warn("reload Node with local Store error")
	}

	return node, nil
}

func getVGname(engine *cluster.Engine, _type string) (string, error) {
	if engine == nil || engine.Labels == nil {
		return "", errors.Wrap(errEngineIsNil, "get VG name")
	}

	parts := strings.SplitN(_type, ":", 2)
	if len(parts) == 1 {
		parts = append(parts, _HDD)
	}

	label := ""

	switch {
	case parts[1] == _HDD:
		label = _HDD_VG_Label
	case parts[1] == _SSD:
		label = _SSD_VG_Label
	case strings.ToUpper(parts[1]) == _HDD:
		label = _HDD_VG_Label
	case strings.ToUpper(parts[1]) == _SSD:
		label = _SSD_VG_Label

	default:
		return "", errors.Errorf("unable get VG Type '%s' VG_Label in Engine %s", parts[1], engine.Addr)
	}

	engine.RLock()
	vgName, ok := engine.Labels[label]
	engine.RUnlock()

	if !ok {
		return "", errors.Errorf("not found VG_Name '%s' of Node:'%s'", _type, engine.Addr)
	}

	return vgName, nil
}

type vgUsage struct {
	Name  string
	Total int
	Used  int
}

// GetLocalVGUsage returns the Engine local volumes infomation
func GetLocalVGUsage(engine *cluster.Engine) map[string]vgUsage {
	if engine == nil || engine.Labels == nil {
		return map[string]vgUsage{}
	}

	out := make(map[string]vgUsage, 2)

	// HDD
	engine.RLock()
	hdd, ok := engine.Labels[_HDD_VG_Size_Label]
	engine.RUnlock()

	if ok {
		total, err := strconv.Atoi(hdd)
		if err == nil {
			engine.RLock()
			vgName, ok := engine.Labels[_HDD_VG_Label]
			engine.RUnlock()

			if ok {
				used, err := storage.GetVGUsedSize(vgName)
				if err == nil {
					out[_HDD] = vgUsage{
						Name:  vgName,
						Total: total,
						Used:  used,
					}
				}
			}
		}
	}

	// SSD
	engine.RLock()
	ssd, ok := engine.Labels[_SSD_VG_Size_Label]
	engine.RUnlock()

	if ok {
		total, err := strconv.Atoi(ssd)
		if err == nil {
			engine.RLock()
			vgName, ok := engine.Labels[_SSD_VG_Label]
			engine.RUnlock()

			if ok {
				used, err := storage.GetVGUsedSize(vgName)
				if err == nil {
					out[_SSD] = vgUsage{
						Name:  vgName,
						Total: total,
						Used:  used,
					}
				}
			}
		}
	}

	return out
}

func (gd *Gardener) resourceFilter(list []database.Node, module structs.Module, num int) ([]database.Node, error) {
	logrus.Debugf("resourceFilter:nodes=%d,Type='%s',num=%d", len(list), module.Type, num)

	ncpu, err := parseCpuset(module.HostConfig.CpusetCpus)
	if err != nil {
		return nil, err
	}

	gd.RLock()
	length := len(gd.datacenters)
	gd.RUnlock()

	if length == 0 {
		err := gd.reloadDatacenters()
		if err != nil {
			return nil, err
		}
	}

	out := make([]database.Node, 0, 100)

loop:
	for i := range list {
		dc, node, err := gd.getNode(list[i].ID)
		if err != nil || dc == nil || node == nil {
			logrus.Warn("not found Node by ID:" + list[i].ID)

			continue loop
		}

		dc.Lock()

		if !dc.Enabled {
			logrus.Debug(dc.Name + ":DC disabled")

			dc.Unlock()

			continue loop
		}

		if node.engine == nil || !node.engine.IsHealthy() {
			dc.Unlock()

			continue loop
		}

		if containers := node.engine.Containers(); len(containers) >= node.MaxContainer ||
			node.engine.TotalCpus()-node.engine.UsedCpus() < int64(ncpu) ||
			node.engine.TotalMemory()-node.engine.UsedMemory() < module.HostConfig.Memory {

			dc.Unlock()
			continue loop

		} else {
			list := make([]string, 0, len(gd.pendingContainers))
			usedMemory := int64(0)

			for _, pending := range gd.pendingContainers {
				if pending.Engine.ID == node.engine.ID {
					list = append(list, pending.Config.HostConfig.CpusetCpus)
					usedMemory += pending.Config.HostConfig.Memory
				}
			}

			usedCPUs := parseUintList(list)

			if node.engine.TotalCpus()-node.engine.UsedCpus()-int64(len(usedCPUs)) < int64(ncpu) ||
				node.engine.TotalMemory()-node.engine.UsedMemory()-usedMemory < module.HostConfig.Memory {

				dc.Unlock()
				continue loop
			}
		}

		dc.Unlock()

		for _, v := range module.Stores {

			if storage.IsLocalStore(v.Type) {

				if !node.isIdleStoreEnough(v.Type, v.Size) {
					logrus.Debugf("%s local store shortage:%d", node.Name, v.Size)

					continue loop
				}

			} else if v.Type == storage.SANStore {
				// when storage is HITACHI or HUAWEI
				if !dc.isIdleStoreEnough(num/2, v.Size) {
					logrus.Debugf("%s san store shortage:%d", dc.Name, v.Size)

					continue loop
				}
			}
		}

		out = append(out, list[i])
	}

	return out, nil
}

func (node *Node) isIdleStoreEnough(_type string, size int) bool {
	if !storage.IsLocalStore(_type) {

		return false
	}

	if node.localStore == nil {
		logrus.Debugf("%s Local Store is nil", node.Name)

		return false
	}

	idle, err := node.localStore.IdleSize()
	if err != nil {
		logrus.Debugf("%s Local Store error:%s", node.Name, err)

		return false
	}

	vgName, err := getVGname(node.engine, _type)
	if err != nil {
		logrus.Debugf("%s get VG_Name error:%s", node.Name, err)

		return false
	}

	if idle[vgName] < size {
		logrus.Debugf("%s VG %s shortage:%v %d", node.Name, vgName, idle[vgName], size)

		return false
	}

	return true
}

// DeregisterNode deregister the assigned Node
func (dc *Datacenter) DeregisterNode(nameOrID string) error {
	dc.RLock()

	node := dc.getNode(nameOrID)

	dc.RUnlock()

	if node == nil {
		node = &Node{
			Node: &database.Node{
				ID: nameOrID,
			},
		}
	}

	dc.Lock()

	err := node.UpdateStatus(statusNodeDeregisted)

	if node.engine != nil {
		node.engine.Disconnect()
	}

	dc.Unlock()

	logrus.Infof("Deregister Node:%s of Cluster:%s", nameOrID, dc.Name)

	return err
}

// DistributeNode distribute,install and start agents on the remote host
func (dc *Datacenter) DistributeNode(node *Node) error {
	entry := logrus.WithFields(logrus.Fields{
		"Node":    node.Name,
		"addr":    node.Addr,
		"Cluster": dc.Cluster.ID,
	})
	err := database.TxUpdateNodeStatus(node.Node, node.task,
		statusNodeInstalling, statusTaskRunning, "")
	if err != nil {
		entry.Error(err)

		return err
	}

	entry.Info("Adding new Node")

	if err := node.distribute(); err != nil {
		entry.WithError(err).Error("SSH UploadDir")

		return err
	}

	dc.Lock()

	dc.nodes = append(dc.nodes, node)

	dc.Unlock()

	entry.Info("Node initialized")

	return err
}

// CA,script,error
func (node Node) modifyProfile() (*database.Configurations, string, error) {
	config, err := database.GetSystemConfig()
	if err != nil {
		return nil, "", err
	}

	horus, err := getHorusFromConsul()
	if err != nil {
		return nil, "", err
	}

	horusIP, horusPort, err := net.SplitHostPort(horus)
	if err != nil {
		return nil, "", errors.Wrap(err, "Horus addr:"+horus)
	}

	sourceDir, err := utils.GetAbsolutePath(true, config.SourceDir)
	if err != nil {
		return nil, "", errors.Wrap(err, "get sourceDir:"+config.SourceDir)
	}

	config.SourceDir = sourceDir
	path, caFile, _ := config.DestPath()

	buf, err := json.Marshal(config.GetConsulAddrs())
	if err != nil {
		return nil, "", errors.Wrap(err, "JSON marshal consul addrs")
	}
	/*
		#!/bin/bash
		swarm_key=$1
		adm_ip=$2
		cs_datacenter=$3
		cs_list=$4
		registry_domain=$5
		registry_ip=$6
		registry_port=$7
		registry_username=$8
		registry_passwd=$9
		regstry_ca_file=${10}
		docker_port=${11}
		hdd_dev=${12}
		ssd_dev=${13}
		horus_agent_port=${14}
		consul_port=${15}
		node_id=${16}
		horus_server_ip=${17}
		horus_server_port=${18}
		docker_plugin_port=${19}
		nfs_ip=${20}
		nfs_dir=${21}
		nfs_mount_dir=${22}
		nfs_mount_opts=${23}
		cur_dir=`dirname $0`

		hdd_vgname=${HOSTNAME}_HDD_VG
		ssd_vgname=${HOSTNAME}_SSD_VG

		adm_nic=bond0
		int_nic=bond1
		ext_nic=bond2
	*/
	hdd, ssd := "null", "null"
	if len(node.hdd) > 0 {
		hdd = strings.Join(node.hdd, ",")
	}
	if len(node.ssd) > 0 {
		ssd = strings.Join(node.ssd, ",")
	}

	script := fmt.Sprintf("chmod 755 %s && %s %s %s %s '%s' %s %s %d %s %s %s %d %s %s %d %d %s %s %s %d %s %s %s %s",
		path, path, dockerNodesKVPath, node.Addr, config.ConsulDatacenter, string(buf),
		config.Registry.Domain, config.Registry.Address, config.Registry.Port,
		config.Registry.Username, config.Registry.Password, caFile,
		config.DockerPort, hdd, ssd, config.HorusAgentPort, config.ConsulPort,
		node.ID, horusIP, horusPort, config.PluginPort,
		config.NFSOption.Addr, config.NFSOption.Dir, config.MountDir, config.MountOptions)

	return config, script, nil
}

func (node *Node) distribute() (err error) {
	entry := logrus.WithFields(logrus.Fields{
		"Node": node.Name,
		"host": node.Addr,
		"user": node.user,
	})

	nodeState, taskState := int64(statusNodeInstalling), int64(statusTaskRunning)

	defer func() {
		if r := recover(); r != nil {
			err = errors.Errorf("Recover from Panic:%v", r)
		}

		var msg string
		if err == nil {
			nodeState = statusNodeInstalled
		} else {
			if nodeState == statusNodeInstalling {
				nodeState = statusNodeInstallFailed
			}
			taskState = statusTaskFailed
			msg = err.Error()
		}

		r := database.TxUpdateNodeStatus(node.Node, node.task,
			nodeState, taskState, msg)
		if r != nil || err != nil {
			entry.Error(msg, r)
		}
	}()

	config, script, err := node.modifyProfile()
	if err != nil {
		entry.WithError(err).Error("modify profile")

		return err
	}

	entry = entry.WithFields(logrus.Fields{
		"source":      config.SourceDir,
		"destination": config.Destination,
	})

	c, err := scplib.NewClient(node.Addr, node.user, node.password)
	if err != nil {
<<<<<<< HEAD
		nodeState = statusNodeSSHLoginFailed
		return err
=======
		entry.WithError(err).Errorf("new SSH communicator")

		return errors.Wrap(err, "create SSH client")
	}

	err = c.Connect(nil)
	if err != nil {
		entry.WithError(err).Error("communicator connection")
		nodeState = statusNodeSSHLoginFailed

		return errors.Wrap(err, "SSH connect")
>>>>>>> 6edd586b
	}
	defer c.Close()

	if err := c.UploadDir(config.Destination, config.SourceDir); err != nil {
		entry.WithError(err).Error("SSH upload dir:" + config.SourceDir)

		if err := c.UploadDir(config.Destination, config.SourceDir); err != nil {
			entry.WithError(err).Error("SSH upload dir twice:" + config.SourceDir)

			nodeState = statusNodeSCPFailed
			return err
		}
	}

	logrus.Infof("Registry.CA_CRT:%d %s", len(config.Registry.CA_CRT), config.Registry.CA_CRT)

	_, filename, _ := config.DestPath()

	if err := c.Upload(config.Registry.CA_CRT, filename, 0644); err != nil {
		entry.WithError(err).Error("SSH upload file:" + filename)

<<<<<<< HEAD
		if err := c.Upload(config.Registry.CA_CRT, filename, 0644); err != nil {
			entry.WithError(err).Error("SSH upload file twice:" + filename)

			nodeState = statusNodeSCPFailed
=======
		if err := c.Upload(filename, caBuf); err != nil {
			err = errors.Wrap(err, "SSH upload file twice:"+filename)
			entry.Error(err)

			nodeState = statusNodeSCPFailed
			return err
		}
	}

	buffer := new(bytes.Buffer)
	cmd := remote.Cmd{
		Command: script,
		Stdout:  buffer,
		Stderr:  buffer,
	}

	err = c.Start(&cmd)
	cmd.Wait()
	if err != nil || cmd.ExitStatus != 0 {
		entry.WithError(err).Errorf("Executing remote command:'%s',exited:%d,output:%s", cmd.Command, cmd.ExitStatus, buffer.Bytes())

		cp := remote.Cmd{
			Command: script,
			Stdout:  buffer,
			Stderr:  buffer,
		}
		err = c.Start(&cp)
		cp.Wait()
		if err != nil || cp.ExitStatus != 0 {
			err = errors.Errorf("Executing remote command twice:'%s',exited:%d,output:%s,%v", cmd.Command, cmd.ExitStatus, buffer.Bytes(), err)
			entry.Error(err)

			nodeState = statusNodeSSHExecFailed

>>>>>>> 6edd586b
			return err
		}
	}

	out, err := c.Exec(script)
	if err != nil {
		entry.WithError(err).Errorf("exec remote command:'%s',output:%s", script, out)

		if out, err = c.Exec(script); err != nil {
			entry.WithError(err).Errorf("exec remote command twice:'%s',output:%s", script, out)

			nodeState = statusNodeSSHExecFailed
			return err
		}
	}

	entry.Infof("SSH remote PKG install successed! output:\n%s", out)

	return nil
}

// RegisterNodes register Nodes
func (gd *Gardener) RegisterNodes(name string, nodes []*Node, timeout time.Duration) error {
	entry := logrus.WithField("DC", name)

	dc, err := gd.Datacenter(name)
	if err != nil || dc == nil {
		entry.WithError(err).Error("not found Dataceneter")

		return err
	}

	config, err := gd.systemConfig()
	if err != nil {
		entry.WithError(err).Error("Gardener systemConfig")

		return err
	}

	deadline := time.Now().Add(timeout)

	for {
		if time.Now().After(deadline) {
			err := dealWithTimeout(nodes, dc.ID)

			return errors.Errorf("Node register timeout %ds,%v", timeout, err)
		}

		time.Sleep(30 * time.Second)

		for i := range nodes {
			_entry := entry.WithFields(logrus.Fields{
				"Node": nodes[i].Name,
				"addr": nodes[i].Addr,
			})
			if nodes[i].Status != statusNodeInstalled {
				_entry.Warnf("status not match,%d!=%d", nodes[i].Status, statusNodeInstalled)
				continue
			}

			eng, err := gd.updateNodeEngine(nodes[i], config.DockerPort)
			if err != nil || eng == nil {
				_entry.Error(err)

				continue
			}

			err = initNodeStores(dc, nodes[i], eng)
			if err == nil {
				err = database.TxUpdateNodeRegister(nodes[i].Node, nodes[i].task, statusNodeEnable, statusTaskDone, eng.ID, "")
				if err != nil {
					_entry.WithError(err).Error("Node register")

					continue
				}
				nodes[i].engine = eng
				nodes[i].EngineID = eng.ID

			} else {

				_entry.Error(err)

				err = database.TxUpdateNodeRegister(nodes[i].Node, nodes[i].task, statusNodeRegisterFailed, statusTaskFailed, "", err.Error())
				if err != nil {
					_entry.WithError(err).Error("Node register Failed")
				}
			}
		}
	}
}

func dealWithTimeout(nodes []*Node, dc string) error {
	if len(nodes) == 0 {
		return nil
	}
	in := make([]string, 0, len(nodes))
	for i := range nodes {
		if nodes[i] != nil {
			in = append(in, nodes[i].ID)
		}
	}

	list, err := database.ListNodesByIDs(in, dc)
	if err != nil {
		return err
	}

	for n := range nodes {
		for i := range list {
			if list[i].ID == nodes[n].ID {
				nodes[n].Node = &list[i]
				break
			}
		}
	}

	for i := range nodes {
		if nodes[i].Status >= statusNodeEnable {
			continue
		}

		if nodes[i].Status != statusNodeInstalled {
			nodes[i].Status = statusNodeRegisterTimeout
		}

		err := database.TxUpdateNodeRegister(nodes[i].Node, nodes[i].task, nodes[i].Status, statusTaskTimeout, "", "Node Register Timeout")
		if err != nil {
			logrus.WithField("Node", nodes[i].Name).WithError(err).Error("Node register timeout")
		}
	}

	return nil
}

func (gd *Gardener) updateNodeEngine(node *Node, dockerPort int) (*cluster.Engine, error) {
	addr := fmt.Sprintf("%s:%d", node.Addr, dockerPort)
	eng := gd.getEngineByAddr(addr)

	if status := ""; eng == nil || !eng.IsHealthy() {
		if eng != nil {
			status = eng.Status()
		} else {
			status = "engine is nil"
		}

		return nil, errors.Errorf("engine %s status:%s", addr, status)
	}

	return eng, nil
}

func initNodeStores(dc *Datacenter, node *Node, eng *cluster.Engine) error {
	pluginAddr := fmt.Sprintf("%s:%d", eng.IP, pluginPort)

	localStore, err := storage.NewLocalDisk(pluginAddr, node.Node, 0)
	if err != nil {
		logrus.WithField("Node", node.Name).WithError(err).Warn("init node local store")
	}

	node.localStore = localStore

	dc.RLock()
	defer dc.RUnlock()

	if dc.store == nil || dc.store.Driver() != storage.SANStoreDriver {
		return err
	}

	wwn := eng.Labels[_SAN_HBA_WWN_Lable]
	if strings.TrimSpace(wwn) != "" {

		list := strings.Split(wwn, ",")
		err = dc.store.AddHost(node.ID, list...)
		if err != nil {
			logrus.WithFields(logrus.Fields{
				"Node":   node.Name,
				"Store":  dc.store.ID(),
				"Vendor": dc.store.Vendor(),
			}).WithError(err).Warn("add node to store")
		}
	} else {
		logrus.WithField("Node", node.Name).Warn("engine label:WWWN is required")

		err = errors.New("Node WWWN is required")
	}

	return err
}

func nodeClean(node, addr, user, password string) error {
	config, err := database.GetSystemConfig()
	if err != nil {
		return err
	}

	horus, err := getHorusFromConsul()
	if err != nil {
		return err
	}

	horusIP, horusPort, err := net.SplitHostPort(horus)
	if err != nil {
		return errors.Wrap(err, "check Horus Addr:"+horus)
	}

	_, _, destName := config.DestPath()

	srcFile, err := utils.GetAbsolutePath(false, config.SourceDir, config.CleanScriptName)
	if err != nil {
		logrus.Errorf("%s %s", srcFile, err)

		return errors.Wrap(err, "get absolute path")
	}

	entry := logrus.WithFields(logrus.Fields{
		"host":        addr,
		"user":        user,
		"source":      srcFile,
		"destination": destName,
	})

	c, err := scplib.NewClient(addr, user, password)
	if err != nil {
		return err
	}
	defer c.Close()

	if err := c.UploadFile(destName, srcFile); err != nil {
		entry.Errorf("SSH UploadFile %s Error,%s", srcFile, err)

		if err := c.UploadFile(destName, srcFile); err != nil {
			entry.Errorf("SSH UploadFile %s Error Twice,%s", srcFile, err)

			return err
		}
	}

	/*
		adm_ip=$1
		consul_port=${2}
		node_id=${3}
		horus_server_ip=${4}
		horus_server_port=${5}
		backup_dir = ${6}
	*/

	script := fmt.Sprintf("chmod 755 %s && %s %s %d %s %s %s %s",
		destName, destName, addr, config.ConsulPort, node,
		horusIP, horusPort, config.NFSOption.MountDir)

	out, err := c.Exec(script)
	if err != nil {
		entry.Errorf("exec remote command: %s,%v,Output:%s", script, err, out)

		out, err := c.Exec(script)
		if err != nil {
			entry.Errorf("exec remote command twice: %s,%v,Output:%s", script, err, out)
			return err
		}
	}

	entry.Infof("SSH Remote Exec Successed! Output:\n%s", out)

	return nil
}<|MERGE_RESOLUTION|>--- conflicted
+++ resolved
@@ -1,10 +1,6 @@
 package swarm
 
 import (
-<<<<<<< HEAD
-=======
-	"bytes"
->>>>>>> 6edd586b
 	"database/sql"
 	"encoding/json"
 	"fmt"
@@ -1082,22 +1078,10 @@
 
 	c, err := scplib.NewClient(node.Addr, node.user, node.password)
 	if err != nil {
-<<<<<<< HEAD
+		entry.WithError(err).Errorf("new SSH communicator")
 		nodeState = statusNodeSSHLoginFailed
-		return err
-=======
-		entry.WithError(err).Errorf("new SSH communicator")
 
 		return errors.Wrap(err, "create SSH client")
-	}
-
-	err = c.Connect(nil)
-	if err != nil {
-		entry.WithError(err).Error("communicator connection")
-		nodeState = statusNodeSSHLoginFailed
-
-		return errors.Wrap(err, "SSH connect")
->>>>>>> 6edd586b
 	}
 	defer c.Close()
 
@@ -1119,47 +1103,10 @@
 	if err := c.Upload(config.Registry.CA_CRT, filename, 0644); err != nil {
 		entry.WithError(err).Error("SSH upload file:" + filename)
 
-<<<<<<< HEAD
 		if err := c.Upload(config.Registry.CA_CRT, filename, 0644); err != nil {
 			entry.WithError(err).Error("SSH upload file twice:" + filename)
 
 			nodeState = statusNodeSCPFailed
-=======
-		if err := c.Upload(filename, caBuf); err != nil {
-			err = errors.Wrap(err, "SSH upload file twice:"+filename)
-			entry.Error(err)
-
-			nodeState = statusNodeSCPFailed
-			return err
-		}
-	}
-
-	buffer := new(bytes.Buffer)
-	cmd := remote.Cmd{
-		Command: script,
-		Stdout:  buffer,
-		Stderr:  buffer,
-	}
-
-	err = c.Start(&cmd)
-	cmd.Wait()
-	if err != nil || cmd.ExitStatus != 0 {
-		entry.WithError(err).Errorf("Executing remote command:'%s',exited:%d,output:%s", cmd.Command, cmd.ExitStatus, buffer.Bytes())
-
-		cp := remote.Cmd{
-			Command: script,
-			Stdout:  buffer,
-			Stderr:  buffer,
-		}
-		err = c.Start(&cp)
-		cp.Wait()
-		if err != nil || cp.ExitStatus != 0 {
-			err = errors.Errorf("Executing remote command twice:'%s',exited:%d,output:%s,%v", cmd.Command, cmd.ExitStatus, buffer.Bytes(), err)
-			entry.Error(err)
-
-			nodeState = statusNodeSSHExecFailed
-
->>>>>>> 6edd586b
 			return err
 		}
 	}
