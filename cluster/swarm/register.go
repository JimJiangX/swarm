--- conflicted
+++ resolved
@@ -4,11 +4,8 @@
 	"bytes"
 	"encoding/json"
 	"fmt"
-<<<<<<< HEAD
-=======
 	"io"
 	"io/ioutil"
->>>>>>> 6edd586b
 	"net"
 	"net/http"
 	"net/url"
@@ -126,23 +123,16 @@
 
 // register service to consul and Horus
 func registerToServers(u *unit, svc *Service, sys database.Configurations) error {
-<<<<<<< HEAD
-=======
 	mon, err := svc.getUserByRole(_User_Monitor_Role)
 	if err != nil {
 		return err
 	}
 
->>>>>>> 6edd586b
 	if err := registerHealthCheck(u, svc); err != nil {
 		logrus.WithField("Unit", u.Name).Errorf("register service health check,%+v", err)
 	}
 
-<<<<<<< HEAD
-	obj, err := u.registerHorus(sys.MonitorUsername, sys.MonitorPassword, sys.HorusAgentPort)
-=======
 	obj, err := u.registerHorus(mon.Username, mon.Password, sys.HorusAgentPort)
->>>>>>> 6edd586b
 	if err != nil {
 		return err
 	}
@@ -241,8 +231,6 @@
 	}
 
 	return false, errors.New(hostname + ":unreachable")
-<<<<<<< HEAD
-=======
 }
 
 func ensureReaderClosed(resp *http.Response) {
@@ -251,5 +239,4 @@
 		io.CopyN(ioutil.Discard, resp.Body, 512)
 		resp.Body.Close()
 	}
->>>>>>> 6edd586b
 }