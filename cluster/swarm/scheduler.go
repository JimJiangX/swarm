--- conflicted
+++ resolved
@@ -32,13 +32,6 @@
 			return
 		}
 
-		atomic.StoreInt64(&svc.Status, statusServiceAlloctionFailed)
-
-<<<<<<< HEAD
-		entry.WithError(err).Errorf("scheduler failed")
-
-=======
->>>>>>> 6edd586b
 		if err != nil && len(resourceAlloc) > 0 {
 
 			// scheduler failed
@@ -99,53 +92,11 @@
 
 	volumes := make([]*types.Volume, 0, 10)
 
-<<<<<<< HEAD
-	defer func() {
-		if err == nil {
-			return
-		}
-
-		logrus.Errorf("Rollback create Service volumes & IP,%s", err)
-
-		for _, v := range volumes {
-			if v == nil {
-				continue
-			}
-			ok, _err := gd.RemoveVolumes(v.Name)
-			if _err != nil {
-				logrus.WithError(_err).Warnf("Remove volume %s:%t", v.Name, ok)
-			}
-		}
-
-		for _, pending := range allocs {
-			if pending == nil || pending.engine == nil || len(pending.networkings) == 0 {
-				continue
-			}
-
-			for i := range pending.localStore {
-				_err := removeVGAndLUN(pending.engine.IP, pending.localStore[i].VGName)
-				if _err != nil {
-					logrus.WithError(_err).Warnf("Delete SAN VG:%s", pending.localStore[i].VGName)
-				}
-			}
-
-			_err := removeNetworkings(pending.engine.IP, pending.networkings)
-			if _err != nil {
-				logrus.Error(_err)
-			}
-		}
-	}()
-
-=======
->>>>>>> 6edd586b
 	for _, pending := range allocs {
 		if pending == nil || pending.engine == nil {
 			continue
 		}
-<<<<<<< HEAD
-=======
-
->>>>>>> 6edd586b
+
 		out, err := createVolumes(pending.engine, pending.localStore)
 		volumes = append(volumes, out...)
 		if err != nil {
