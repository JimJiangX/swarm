--- conflicted
+++ resolved
@@ -8,9 +8,9 @@
 	"github.com/pkg/errors"
 )
 
-const insertIPQuery = "INSERT INTO tbl_dbaas_ip (ip_addr,prefix,networking_id,unit_id,allocated) VALUES (:ip_addr,:prefix,:networking_id,:unit_id,:allocated)"
-
-// IP is table tbl_dbaas_ip structure, associate to Networking
+const insertIPQuery = "INSERT INTO tb_ip (ip_addr,prefix,networking_id,unit_id,allocated) VALUES (:ip_addr,:prefix,:networking_id,:unit_id,:allocated)"
+
+// IP is table tb_ip structure, associate to Networking
 type IP struct {
 	IPAddr       uint32 `db:"ip_addr"`
 	Prefix       int    `db:"prefix"`
@@ -20,12 +20,12 @@
 }
 
 func (ip IP) tableName() string {
-	return "tbl_dbaas_ip"
-}
-
-const insertNetworkingQuery = "INSERT INTO tbl_dbaas_networking (id,type,gateway,enabled) VALUES (:id,:type,:gateway,:enabled)"
-
-// Networking is table tbl_dbaas_networking structure,a goroup of IP Address
+	return "tb_ip"
+}
+
+const insertNetworkingQuery = "INSERT INTO tb_networking (id,type,gateway,enabled) VALUES (:id,:type,:gateway,:enabled)"
+
+// Networking is table tb_networking structure,a goroup of IP Address
 type Networking struct {
 	ID      string `db:"id"`
 	Type    string `db:"type"`
@@ -34,12 +34,12 @@
 }
 
 func (net Networking) tableName() string {
-	return "tbl_dbaas_networking"
-}
-
-const insertPortQuery = "INSERT INTO tbl_dbaas_port (port,name,unit_id,unit_name,proto,allocated) VALUES (:port,:name,:unit_id,:unit_name,:proto,:allocated)"
-
-// Port is table tbl_dbaas_port structure,correspod with computer network port that a network applications listens on
+	return "tb_networking"
+}
+
+const insertPortQuery = "INSERT INTO tb_port (port,name,unit_id,unit_name,proto,allocated) VALUES (:port,:name,:unit_id,:unit_name,:proto,:allocated)"
+
+// Port is table tb_port structure,correspod with computer network port that a network applications listens on
 type Port struct {
 	Port      int    `db:"port"`
 	Name      string `db:"name"`
@@ -50,7 +50,18 @@
 }
 
 func (port Port) tableName() string {
-	return "tbl_dbaas_port"
+	return "tb_port"
+}
+
+// TxUpdatePortSlice update []Port Name\UnitID\UnitName\Proto\Allocated in Tx
+func TxUpdatePortSlice(ports []Port) error {
+	do := func(tx *sqlx.Tx) error {
+		err := TxUpdatePorts(tx, ports)
+
+		return errors.Wrap(err, "Tx update []Port")
+	}
+
+	return txFrame(do)
 }
 
 // DeletePort delete by port,only if Port.Allocated==allocated
@@ -61,7 +72,7 @@
 	}
 
 	using := false
-	err = db.Get(&using, "SELECT allocated FROM tbl_dbaas_port WHERE port=?", port)
+	err = db.Get(&using, "SELECT allocated FROM tb_port WHERE port=?", port)
 	if err != nil {
 		return errors.Wrap(err, "get Port.Allocated")
 	}
@@ -70,7 +81,7 @@
 		return errors.Errorf("Port %d (%t!= %t),cannot be removed", port, using, allocated)
 	}
 
-	_, err = db.Exec("DELETE FROM tbl_dbaas_port WHERE port=? AND allocated=?", port, allocated)
+	_, err = db.Exec("DELETE FROM tb_port WHERE port=? AND allocated=?", port, allocated)
 
 	return errors.Wrap(err, "delete Port")
 }
@@ -88,7 +99,7 @@
 
 	var (
 		ports []Port
-		query = fmt.Sprintf("SELECT * FROM tbl_dbaas_port WHERE allocated=? LIMIT %d", num)
+		query = fmt.Sprintf("SELECT * FROM tb_port WHERE allocated=? LIMIT %d", num)
 	)
 
 	err = db.Select(&ports, query, false)
@@ -103,27 +114,9 @@
 	return ports, nil
 }
 
-// TxUpdatePortSlice update []Port Name\UnitID\UnitName\Proto\Allocated in Tx
-func TxUpdatePortSlice(ports []Port) error {
-	tx, err := GetTX()
-	if err != nil {
-		return err
-	}
-	defer tx.Rollback()
-
-	err = TxUpdatePorts(tx, ports)
-	if err != nil {
-		return err
-	}
-
-	err = tx.Commit()
-
-	return errors.Wrap(err, "Tx update []Port")
-}
-
 // TxUpdatePorts update []Port Name\UnitID\UnitName\Proto\Allocated in Tx
 func TxUpdatePorts(tx *sqlx.Tx, ports []Port) error {
-	const query = "UPDATE tbl_dbaas_port SET name=:name,unit_id=:unit_id,unit_name=:unit_name,proto=:proto,allocated=:allocated WHERE port=:port"
+	const query = "UPDATE tb_port SET name=:name,unit_id=:unit_id,unit_name=:unit_name,proto=:proto,allocated=:allocated WHERE port=:port"
 
 	stmt, err := tx.PrepareNamed(query)
 	if err != nil {
@@ -202,7 +195,7 @@
 	}
 
 	var ports []Port
-	const query = "SELECT * FROM tbl_dbaas_port WHERE unit_id=? OR unit_name=?"
+	const query = "SELECT * FROM tb_port WHERE unit_id=? OR unit_name=?"
 
 	err = db.Select(&ports, query, nameOrID, nameOrID)
 
@@ -220,19 +213,19 @@
 
 	switch {
 	case start == 0 && end == 0:
-		query := fmt.Sprintf("SELECT * FROM tbl_dbaas_port LIMIT %d", limit)
+		query := fmt.Sprintf("SELECT * FROM tb_port LIMIT %d", limit)
 		err = db.Select(&ports, query)
 
 	case start > 0 && end > 0:
-		query := fmt.Sprintf("SELECT * FROM tbl_dbaas_port WHERE port>=? AND port<=? LIMIT %d", limit)
+		query := fmt.Sprintf("SELECT * FROM tb_port WHERE port>=? AND port<=? LIMIT %d", limit)
 		err = db.Select(&ports, query, start, end)
 
 	case end == 0:
-		query := fmt.Sprintf("SELECT * FROM tbl_dbaas_port WHERE port>=? LIMIT %d", limit)
+		query := fmt.Sprintf("SELECT * FROM tb_port WHERE port>=? LIMIT %d", limit)
 		err = db.Select(&ports, query, start)
 
 	case start == 0:
-		query := fmt.Sprintf("SELECT * FROM tbl_dbaas_port WHERE port<=? LIMIT %d", limit)
+		query := fmt.Sprintf("SELECT * FROM tb_port WHERE port<=? LIMIT %d", limit)
 		err = db.Select(&ports, query, end)
 
 	default:
@@ -251,13 +244,13 @@
 
 	net := Networking{}
 
-	err = db.Get(&net, "SELECT * FROM tbl_dbaas_networking WHERE id=?", ID)
+	err = db.Get(&net, "SELECT * FROM tb_networking WHERE id=?", ID)
 	if err != nil {
 		return net, 0, errors.Wrap(err, "get Networking by ID:"+ID)
 	}
 
 	prefix := 0
-	err = db.Get(&prefix, "SELECT prefix FROM tbl_dbaas_ip WHERE networking_id=? LIMIT 1", ID)
+	err = db.Get(&prefix, "SELECT prefix FROM tb_ip WHERE networking_id=? LIMIT 1", ID)
 	if err != nil {
 		return net, 0, errors.Wrap(err, "get IP.Prefix")
 	}
@@ -273,7 +266,7 @@
 	}
 
 	var out []IP
-	const query = "SELECT * from tbl_dbaas_ip WHERE unit_id=?"
+	const query = "SELECT * from tb_ip WHERE unit_id=?"
 
 	err = db.Select(&out, query, unit)
 
@@ -288,7 +281,7 @@
 	}
 
 	var list []Networking
-	const query = "SELECT * FROM tbl_dbaas_networking WHERE type=?"
+	const query = "SELECT * FROM tb_networking WHERE type=?"
 
 	err = db.Select(&list, query, _type)
 
@@ -303,7 +296,7 @@
 	}
 
 	var list []Networking
-	const query = "SELECT * FROM tbl_dbaas_networking"
+	const query = "SELECT * FROM tb_networking"
 
 	err = db.Select(&list, query)
 
@@ -318,7 +311,7 @@
 	}
 
 	var list []IP
-	const query = "SELECT * FROM tbl_dbaas_ip WHERE networking_id=?"
+	const query = "SELECT * FROM tb_ip WHERE networking_id=?"
 
 	err = db.Select(&list, query, networkingID)
 
@@ -373,7 +366,7 @@
 		return err
 	}
 
-	const query = "UPDATE tbl_dbaas_networking SET enabled=? WHERE id=?"
+	const query = "UPDATE tb_networking SET enabled=? WHERE id=?"
 
 	_, err = db.Exec(query, enable, ID)
 
@@ -414,18 +407,8 @@
 			return errors.Wrap(err, "Tx delete Networking by ID")
 		}
 
-<<<<<<< HEAD
 		_, err = tx.Exec("DELETE FROM tb_ip WHERE networking_id=?", ID)
 
-=======
-	_, err = tx.Exec("DELETE FROM tbl_dbaas_networking WHERE id=?", ID)
-	if err != nil {
-		return errors.Wrap(err, "Tx delete Networking by ID")
-	}
-
-	_, err = tx.Exec("DELETE FROM tbl_dbaas_ip WHERE networking_id=?", ID)
-	if err != nil {
->>>>>>> 6edd586b
 		return errors.Wrap(err, "Tx delete []IP by NetworkingID")
 	}
 
@@ -443,8 +426,8 @@
 
 	count := 0
 	const (
-		queryIP      = "SELECT COUNT(*) from tbl_dbaas_ip WHERE networking_id=? AND allocated=?"
-		queryCluster = "SELECT COUNT(*) from tbl_dbaas_cluster WHERE networking_id=?"
+		queryIP      = "SELECT COUNT(*) from tb_ip WHERE networking_id=? AND allocated=?"
+		queryCluster = "SELECT COUNT(*) from tb_cluster WHERE networking_id=?"
 	)
 
 	err = db.Get(&count, queryIP, networking, true)
@@ -472,7 +455,7 @@
 	}
 
 	var out []IP
-	query := fmt.Sprintf("SELECT * from tbl_dbaas_ip WHERE networking_id=? AND allocated=? LIMIT %d", num)
+	query := fmt.Sprintf("SELECT * from tb_ip WHERE networking_id=? AND allocated=? LIMIT %d", num)
 
 	err = db.Select(&out, query, networking, allocation)
 
@@ -483,13 +466,8 @@
 func TxAllocIPByNetworking(id, unit string) (IP, error) {
 	out := &IP{}
 
-<<<<<<< HEAD
 	do := func(tx *sqlx.Tx) error {
 		query := tx.Rebind(fmt.Sprintf("SELECT * FROM tb_ip WHERE networking_id=? AND allocated=? LIMIT 1 FOR UPDATE;"))
-=======
-	out := IP{}
-	query := tx.Rebind(fmt.Sprintf("SELECT * FROM tbl_dbaas_ip WHERE networking_id=? AND allocated=? LIMIT 1 FOR UPDATE;"))
->>>>>>> 6edd586b
 
 		err := tx.Get(out, query, id, false)
 		if err != nil {
@@ -499,11 +477,7 @@
 		out.Allocated = true
 		out.UnitID = unit
 
-<<<<<<< HEAD
 		query = "UPDATE tb_ip SET allocated=:allocated,unit_id=:unit_id WHERE ip_addr=:ip_addr AND prefix=:prefix"
-=======
-	query = "UPDATE tbl_dbaas_ip SET allocated=:allocated,unit_id=:unit_id WHERE ip_addr=:ip_addr AND prefix=:prefix"
->>>>>>> 6edd586b
 
 		_, err = tx.NamedExec(query, *out)
 
@@ -517,7 +491,7 @@
 
 // TxUpdateIPs update []IP in Tx
 func TxUpdateIPs(tx *sqlx.Tx, val []IP) error {
-	const query = "UPDATE tbl_dbaas_ip SET unit_id=:unit_id,allocated=:allocated WHERE ip_addr=:ip_addr AND prefix=:prefix"
+	const query = "UPDATE tb_ip SET unit_id=:unit_id,allocated=:allocated WHERE ip_addr=:ip_addr AND prefix=:prefix"
 
 	stmt, err := tx.PrepareNamed(query)
 	if err != nil {
