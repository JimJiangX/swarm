package database

import (
	"time"

	"github.com/jmoiron/sqlx"
	"github.com/pkg/errors"
)

const insertLUNQuery = "INSERT INTO tb_lun (id,name,vg_name,raid_group_id,storage_system_id,mapping_hostname,size,host_lun_id,storage_lun_id,created_at) VALUES (:id,:name,:vg_name,:raid_group_id,:storage_system_id,:mapping_hostname,:size,:host_lun_id,:storage_lun_id,:created_at)"

// LUN is table tb_lun structure,correspod with SAN storage LUN.
type LUN struct {
	ID              string    `db:"id"`
	Name            string    `db:"name"`
	VGName          string    `db:"vg_name"`
	RaidGroupID     string    `db:"raid_group_id"`
	StorageSystemID string    `db:"storage_system_id"`
	MappingTo       string    `db:"mapping_hostname"`
	SizeByte        int       `db:"size"`
	HostLunID       int       `db:"host_lun_id"`
	StorageLunID    int       `db:"storage_lun_id"`
	CreatedAt       time.Time `db:"created_at"`
}

func (l LUN) tableName() string {
	return "tb_lun"
}

// TxInsertLUNAndVolume insert LUN and LocalVolume in a Tx,
// the LUN is to creating a Volume
func TxInsertLUNAndVolume(lun LUN, lv LocalVolume) error {
	do := func(tx *sqlx.Tx) error {
		_, err := tx.NamedExec(insertLUNQuery, &lun)
		if err != nil {
			return errors.Wrap(err, "Tx insert LUN")
		}

		_, err = tx.NamedExec(insertLocalVolumeQuery, &lv)

		return errors.Wrap(err, "Tx insert LocalVolume")
	}

	return txFrame(do)
}

func txInsertLun(tx *sqlx.Tx, lun LUN) error {
	_, err := tx.NamedExec(insertLUNQuery, &lun)

	return errors.Wrap(err, "Tx insert LUN")
}

func TxInsertLunUpdateVolume(lun LUN, lv LocalVolume) error {
	do := func(tx *sqlx.Tx) error {
		err := txInsertLun(tx, lun)
		if err != nil {
			return err
		}

		const query = "UPDATE tb_volumes SET size=? WHERE id=?"

		_, err = tx.Exec(query, lv.Size, lv.ID)

		return errors.Wrap(err, "Tx insert LUN and update Volume")
	}

	return txFrame(do)
}

// DelLunMapping delete a mapping record,set LUN VGName、MappingTo and HostLunID to be null
var DelLunMapping = LunMapping

// LunMapping sets LUN VGName、MappingTo、HostLunID value
func LunMapping(lun, host, vgName string, hlun int) error {
	db, err := getDB(false)
	if err != nil {
		return err
	}

	const query = "UPDATE tb_lun SET vg_name=?,mapping_hostname=?,host_lun_id=? WHERE id=?"

	_, err = db.Exec(query, vgName, host, hlun, lun)

	return errors.Wrap(err, "update LUN Mapping")
}

// GetLUNByID returns LUN,select tb_lun by ID
func GetLUNByID(id string) (LUN, error) {
	db, err := getDB(false)
	if err != nil {
		return LUN{}, err
	}

	lun := LUN{}
	const query = "SELECT * FROM tb_lun WHERE id=? LIMIT 1"

	err = db.Get(&lun, query, id)

	return lun, errors.Wrap(err, "get LUN ny ID")
}

// ListLUNByName returns []LUN select by Name
func ListLUNByName(name string) ([]LUN, error) {
	db, err := getDB(false)
	if err != nil {
		return nil, err
	}

	var list []LUN
	const query = "SELECT * FROM tb_lun WHERE name=?"

	err = db.Select(&list, query, name)

	return list, errors.Wrap(err, "list []LUN by Name")
}

// ListLUNByVgName returns []LUN select by VGName
func ListLUNByVgName(name string) ([]LUN, error) {
	db, err := getDB(false)
	if err != nil {
		return nil, err
	}

	var list []LUN
	const query = "SELECT * FROM tb_lun WHERE vg_name=?"

	err = db.Select(&list, query, name)

	return list, errors.Wrap(err, "list []LUN by VGName")
}

// GetLUNByLunID returns a LUN select by StorageLunID and StorageSystemID
func GetLUNByLunID(systemID string, id int) (LUN, error) {
	db, err := getDB(false)
	if err != nil {
		return LUN{}, err
	}

	lun := LUN{}
	const query = "SELECT * FROM tb_lun WHERE storage_system_id=? AND storage_lun_id=?"

	err = db.Get(&lun, query, systemID, id)

	return lun, errors.Wrap(err, "get LUN by StorageSystemID and StorageLunID")
}

// CountLUNByRaidGroupID returns number of result select tb_lun by RaidGroup
func CountLUNByRaidGroupID(rg string) (int, error) {
	db, err := getDB(false)
	if err != nil {
		return 0, err
	}

	count := 0
	const query = "SELECT COUNT(id) from tb_lun WHERE raid_group_id=?"

	err = db.Get(&count, query, rg)

	return count, errors.Wrap(err, "count LUN by RaidGroupID")
}

// DelLUN delete LUN by ID
func DelLUN(id string) error {
	db, err := getDB(false)
	if err != nil {
		return err
	}

	const query = "DELETE FROM tb_lun WHERE id=?"

	_, err = db.Exec(query, id)

	return errors.Wrap(err, "delete LUN by ID")
}

<<<<<<< HEAD
=======
// TxReleaseLun Delete LUN and LocalVolume by Name or VGName
func TxReleaseLun(name string) error {
	do := func(tx *sqlx.Tx) error {
		_, err := tx.Exec("DELETE FROM tb_lun WHERE name=? OR vg_name=?", name, name)
		if err != nil {
			return errors.Wrap(err, "Tx delete LUN")
		}

		_, err = tx.Exec("DELETE FROM tb_volumes WHERE name=? OR VGname=?", name, name)

		return errors.Wrap(err, "Tx delete LocalVolume")
	}

	return txFrame(do)
}

>>>>>>> 1de997ac
// ListHostLunIDByMapping returns []int select HostLunID by MappingTo
func ListHostLunIDByMapping(host string) ([]int, error) {
	db, err := getDB(false)
	if err != nil {
		return nil, err
	}

	var out []int
	const query = "SELECT host_lun_id FROM tb_lun WHERE mapping_hostname=?"

	err = db.Select(&out, query, host)

	return out, errors.Wrap(err, "list []LUN HostLunID by MappingTo")
}

// ListLunIDBySystemID returns []int select StorageLunID by StorageSystemID
func ListLunIDBySystemID(id string) ([]int, error) {
	db, err := getDB(false)
	if err != nil {
		return nil, err
	}

	var out []int
	const query = "SELECT storage_lun_id FROM tb_lun WHERE storage_system_id=?"

	err = db.Select(&out, query, id)

	return out, errors.Wrap(err, "list LUN StorageLunID by StorageSystemID")
}

const insertRaidGroupQuery = "INSERT INTO tb_raid_group (id,storage_system_id,storage_rg_id,enabled) VALUES (:id,:storage_system_id,:storage_rg_id,:enabled)"

// RaidGroup is table tb_raid_group structure,correspod with SNA RaidGroup,
// RG is short of RaidGroup
type RaidGroup struct {
	ID          string `db:"id"`
	StorageID   string `db:"storage_system_id"`
	StorageRGID int    `db:"storage_rg_id"`
	Enabled     bool   `db:"enabled"`
}

func (r RaidGroup) tableName() string {
	return "tb_raid_group"
}

// Insert insert a new RaidGroup
func (r RaidGroup) Insert() error {
	db, err := getDB(false)
	if err != nil {
		return err
	}

	_, err = db.NamedExec(insertRaidGroupQuery, &r)

	return errors.Wrap(err, "Insert RaidGroup")
}

// UpdateRaidGroupStatus update Enabled select by StorageSystemID and StorageRGID
func UpdateRaidGroupStatus(ssid string, rgid int, state bool) error {
	db, err := getDB(false)
	if err != nil {
		return err
	}

	const query = "UPDATE tb_raid_group SET enabled=? WHERE storage_system_id=? AND storage_rg_id=?"

	_, err = db.Exec(query, state, ssid, rgid)

	return errors.Wrap(err, "update RaidGroup.Enabled")
}

// UpdateRGStatusByID update Enabled select by ID
func UpdateRGStatusByID(id string, state bool) error {
	db, err := getDB(false)
	if err != nil {
		return err
	}

	const query = "UPDATE tb_raid_group SET enabled=? WHERE id=?"

	_, err = db.Exec(query, state, id)

	return errors.Wrap(err, "update RaidGroup.Enabled")
}

// ListRGByStorageID returns []RaidGroup select by StorageSystemID
func ListRGByStorageID(id string) ([]RaidGroup, error) {
	db, err := getDB(false)
	if err != nil {
		return nil, err
	}

	var out []RaidGroup
	const query = "SELECT * FROM tb_raid_group WHERE storage_system_id=?"

	err = db.Select(&out, query, id)

	return out, errors.Wrap(err, "list []RaidGroup by StorageSystemID")
}

// GetRaidGroup returns RaidGroup select by StorageSystemID and StorageRGID.
func GetRaidGroup(id string, rg int) (RaidGroup, error) {
	db, err := getDB(false)
	if err != nil {
		return RaidGroup{}, err
	}

	out := RaidGroup{}
	const query = "SELECT * FROM tb_raid_group WHERE storage_system_id=? AND storage_rg_id=? LIMIT 1"

	err = db.Get(&out, query, id, rg)

	return out, errors.Wrap(err, "get RaidGroup")
}

// DeleteRaidGroup delete RaidGroup by StorageSystemID and StorageRGID
func DeleteRaidGroup(id string, rg int) error {
	db, err := getDB(false)
	if err != nil {
		return err
	}

	const query = "DELETE FROM tb_raid_group WHERE storage_system_id=? AND storage_rg_id=?"

	_, err = db.Exec(query, id, rg)

	return errors.Wrap(err, "Delete RaidGroup")
}

const insertHitachiStorageQuery = "INSERT INTO tb_storage_HITACHI (id,vendor,admin_unit,lun_start,lun_end,hlu_start,hlu_end) VALUES (:id,:vendor,:admin_unit,:lun_start,:lun_end,:hlu_start,:hlu_end)"

// HitachiStorage is table tb_storage_HITACHI structure,
// correspod with HITACHI storage
type HitachiStorage struct {
	ID        string `db:"id"`
	Vendor    string `db:"vendor"`
	AdminUnit string `db:"admin_unit"`
	LunStart  int    `db:"lun_start"`
	LunEnd    int    `db:"lun_end"`
	HluStart  int    `db:"hlu_start"`
	HluEnd    int    `db:"hlu_end"`
}

func (HitachiStorage) tableName() string {
	return "tb_storage_HITACHI"
}

// Insert inserts a new HitachiStorage
func (hs HitachiStorage) Insert() error {
	db, err := getDB(false)
	if err != nil {
		return err
	}

	_, err = db.NamedExec(insertHitachiStorageQuery, &hs)

	return errors.Wrap(err, "insert HITACHI Storage")
}

const insertHuaweiStorageQuery = "INSERT INTO tb_storage_HUAWEI (id,vendor,ip_addr,username,password,hlu_start,hlu_end) VALUES (:id,:vendor,:ip_addr,:username,:password,:hlu_start,:hlu_end)"

// HuaweiStorage is table tb_storage_HUAWEI structure,
// correspod with HUAWEI storage
type HuaweiStorage struct {
	ID       string `db:"id"`
	Vendor   string `db:"vendor"`
	IPAddr   string `db:"ip_addr"`
	Username string `db:"username"`
	Password string `db:"password"`
	HluStart int    `db:"hlu_start"`
	HluEnd   int    `db:"hlu_end"`
}

func (HuaweiStorage) tableName() string {
	return "tb_storage_HUAWEI"
}

// Insert inserts a new HuaweiStorage
func (hs HuaweiStorage) Insert() error {
	db, err := getDB(false)
	if err != nil {
		return err
	}

	_, err = db.NamedExec(insertHuaweiStorageQuery, &hs)

	return errors.Wrap(err, "insert HUAWEI Storage")
}

const insertLocalVolumeQuery = "INSERT INTO tb_volumes (id,name,unit_id,size,VGname,driver,fstype) VALUES (:id,:name,:unit_id,:size,:VGname,:driver,:fstype)"

// LocalVolume is table tb_volumes structure,
// correspod with host LV
type LocalVolume struct {
	Size       int    `db:"size"`
	ID         string `db:"id"`
	Name       string `db:"name"`
	UnitID     string `db:"unit_id"`
	VGName     string `db:"VGname"`
	Driver     string `db:"driver"`
	Filesystem string `db:"fstype"`
}

func (LocalVolume) tableName() string {
	return "tb_volumes"
}

// InsertLocalVolume insert a new LocalVolume
func InsertLocalVolume(lv LocalVolume) error {
	db, err := getDB(false)
	if err != nil {
		return err
	}

	_, err = db.NamedExec(insertLocalVolumeQuery, &lv)

	return errors.Wrap(err, "insert LocalVolume")
}

// UpdateLocalVolume update size of LocalVolume by name or ID
func UpdateLocalVolume(nameOrID string, size int) error {
	db, err := getDB(false)
	if err != nil {
		return err
	}

	const query = "UPDATE tb_volumes SET size=? WHERE id=? OR name=?"

	_, err = db.Exec(query, size, nameOrID, nameOrID)

	return errors.Wrap(err, "update LocalVolume size")
}

// TxUpdateMultiLocalVolume update Size of LocalVolume by name or ID in a Tx
func TxUpdateMultiLocalVolume(lvs []LocalVolume) error {
	do := func(tx *sqlx.Tx) error {
		stmt, err := tx.Preparex("UPDATE tb_volumes SET size=? WHERE id=?")
		if err != nil {
			return errors.Wrap(err, "Tx prepare update local Volume")
		}

		for _, lv := range lvs {
			_, err := stmt.Exec(lv.Size, lv.ID)
			if err != nil {
				stmt.Close()

				return errors.Wrap(err, "Tx update LocalVolume size")
			}
		}

		stmt.Close()

		return errors.Wrap(err, "Tx update LocalVolume size")
	}

	return txFrame(do)
}

// DeleteLocalVoume delete LocalVolume by name or ID
func DeleteLocalVoume(nameOrID string) error {
	db, err := getDB(false)
	if err != nil {
		return err
	}

	const query = "DELETE FROM tb_volumes WHERE id=? OR name=?"

	_, err = db.Exec(query, nameOrID, nameOrID)

	return errors.Wrap(err, "delete LocalVolume by nameOrID")
}

// TxDeleteVolume delete LocalVolume by name or ID or UnitID
func TxDeleteVolume(tx *sqlx.Tx, nameOrID string) error {
	_, err := tx.Exec("DELETE FROM tb_volumes WHERE id=? OR name=? OR unit_id=?", nameOrID, nameOrID, nameOrID)

	return errors.Wrap(err, "Tx delete LocalVolume")
}

// TxDeleteVolumes delete []LocalVoume in a Tx.
func TxDeleteVolumes(volumes []LocalVolume) error {
	do := func(tx *sqlx.Tx) error {
		stmt, err := tx.Preparex("DELETE FROM tb_volumes WHERE id=?")
		if err != nil {
			return errors.Wrap(err, "Tx prepare delete []LocalVolume")
		}

		for i := range volumes {
			_, err = stmt.Exec(volumes[i].ID)
			if err != nil {
				stmt.Close()

				return errors.Wrap(err, "Tx delete LocalVolume:"+volumes[i].ID)
			}
		}

		stmt.Close()

		return errors.Wrap(err, "Tx delete []LocalVolume")
	}

	return txFrame(do)
}

// GetLocalVolume returns LocalVolume select by name or ID
func GetLocalVolume(nameOrID string) (LocalVolume, error) {
	lv := LocalVolume{}

	db, err := getDB(false)
	if err != nil {
		return lv, err
	}

	const query = "SELECT * FROM tb_volumes WHERE id=? OR name=?"

	err = db.Get(&lv, query, nameOrID, nameOrID)

	return lv, errors.Wrap(err, "get LocalVolume by nameOrID")
}

// ListVolumeByVG returns []LocalVolume select by VGName
func ListVolumeByVG(name string) ([]LocalVolume, error) {
	db, err := getDB(false)
	if err != nil {
		return nil, err
	}

	var lvs []LocalVolume
	const query = "SELECT * FROM tb_volumes WHERE VGname=?"

	err = db.Select(&lvs, query, name)

	return lvs, errors.Wrap(err, "list []LocalVolume by VGName")
}

// ListVolumesByUnitID returns []LocalVolume select by UnitID
func ListVolumesByUnitID(id string) ([]LocalVolume, error) {
	db, err := getDB(false)
	if err != nil {
		return nil, err
	}

	var lvs []LocalVolume
	const query = "SELECT * FROM tb_volumes WHERE unit_id=?"

	err = db.Select(&lvs, query, id)

	return lvs, errors.Wrap(err, "list []LocalVolume by UnitID")
}

// GetStorageByID returns *HitachiStorage or *HuaweiStorage,select by ID
func GetStorageByID(id string) (*HitachiStorage, *HuaweiStorage, error) {
	db, err := getDB(false)
	if err != nil {
		return nil, nil, err
	}

	hitachi, huawei := &HitachiStorage{}, &HuaweiStorage{}

	err = db.Get(hitachi, "SELECT * FROM tb_storage_HITACHI WHERE id=?", id)
	if err == nil {
		return hitachi, nil, nil
	}

	err = db.Get(huawei, "SELECT * FROM tb_storage_HUAWEI WHERE id=?", id)
	if err == nil {
		return nil, huawei, nil
	}

	return nil, nil, errors.Wrap(err, "not Ffound Storage by ID")
}

// ListStorageID returns all StorageSystemID
func ListStorageID() ([]string, error) {
	db, err := getDB(false)
	if err != nil {
		return nil, err
	}

	var hitachi []string
	err = db.Select(&hitachi, "SELECT id FROM tb_storage_HITACHI")
	if err != nil {
		return nil, errors.Wrap(err, "select []HitachiStorage")
	}

	var huawei []string
	err = db.Select(&huawei, "SELECT id FROM tb_storage_HUAWEI")
	if err != nil {
		return nil, errors.Wrap(err, "select []HuaweiStorage")
	}

	out := make([]string, len(hitachi)+len(huawei))

	length := copy(out, hitachi)
	copy(out[length:], huawei)

	return out, nil
}

// DeleteStorageByID delete storage system by ID
func DeleteStorageByID(id string) error {
	db, err := getDB(false)
	if err != nil {
		return err
	}

	r, err := db.Exec("DELETE FROM tb_storage_HITACHI WHERE id=?", id)
	if err == nil {
		num, err := r.RowsAffected()
		if num > 0 && err == nil {
			return nil
		}
	}

	_, err = db.Exec("DELETE FROM tb_storage_HUAWEI WHERE id=?", id)

	return errors.Wrap(err, "delete Storage by ID")
}<|MERGE_RESOLUTION|>--- conflicted
+++ resolved
@@ -173,25 +173,6 @@
 	return errors.Wrap(err, "delete LUN by ID")
 }
 
-<<<<<<< HEAD
-=======
-// TxReleaseLun Delete LUN and LocalVolume by Name or VGName
-func TxReleaseLun(name string) error {
-	do := func(tx *sqlx.Tx) error {
-		_, err := tx.Exec("DELETE FROM tb_lun WHERE name=? OR vg_name=?", name, name)
-		if err != nil {
-			return errors.Wrap(err, "Tx delete LUN")
-		}
-
-		_, err = tx.Exec("DELETE FROM tb_volumes WHERE name=? OR VGname=?", name, name)
-
-		return errors.Wrap(err, "Tx delete LocalVolume")
-	}
-
-	return txFrame(do)
-}
-
->>>>>>> 1de997ac
 // ListHostLunIDByMapping returns []int select HostLunID by MappingTo
 func ListHostLunIDByMapping(host string) ([]int, error) {
 	db, err := getDB(false)
