--- conflicted
+++ resolved
@@ -7,9 +7,9 @@
 	"github.com/pkg/errors"
 )
 
-const insertLUNQuery = "INSERT INTO tbl_dbaas_lun (id,name,vg_name,raid_group_id,storage_system_id,mapping_hostname,size,host_lun_id,storage_lun_id,created_at) VALUES (:id,:name,:vg_name,:raid_group_id,:storage_system_id,:mapping_hostname,:size,:host_lun_id,:storage_lun_id,:created_at)"
-
-// LUN is table tbl_dbaas_lun structure,correspod with SAN storage LUN.
+const insertLUNQuery = "INSERT INTO tb_lun (id,name,vg_name,raid_group_id,storage_system_id,mapping_hostname,size,host_lun_id,storage_lun_id,created_at) VALUES (:id,:name,:vg_name,:raid_group_id,:storage_system_id,:mapping_hostname,:size,:host_lun_id,:storage_lun_id,:created_at)"
+
+// LUN is table tb_lun structure,correspod with SAN storage LUN.
 type LUN struct {
 	ID              string    `db:"id"`
 	Name            string    `db:"name"`
@@ -24,37 +24,7 @@
 }
 
 func (l LUN) tableName() string {
-	return "tbl_dbaas_lun"
-}
-
-func txInsertLun(tx *sqlx.Tx, lun LUN) error {
-	_, err := tx.NamedExec(insertLUNQuery, &lun)
-
-	return errors.Wrap(err, "Tx insert LUN")
-}
-
-func TxInsertLunUpdateVolume(lun LUN, lv LocalVolume) error {
-	tx, err := GetTX()
-	if err != nil {
-		return err
-	}
-	defer tx.Rollback()
-
-	err = txInsertLun(tx, lun)
-	if err != nil {
-		return err
-	}
-
-	const query = "UPDATE tbl_dbaas_volumes SET size=? WHERE id=?"
-
-	_, err = tx.Exec(query, lv.Size, lv.ID)
-	if err != nil {
-		return err
-	}
-
-	err = tx.Commit()
-
-	return errors.Wrap(err, "Tx insert LUN and update Volume")
+	return "tb_lun"
 }
 
 // TxInsertLUNAndVolume insert LUN and LocalVolume in a Tx,
@@ -66,16 +36,32 @@
 			return errors.Wrap(err, "Tx insert LUN")
 		}
 
-<<<<<<< HEAD
 		_, err = tx.NamedExec(insertLocalVolumeQuery, &lv)
-=======
-	err = txInsertLun(tx, lun)
-	if err != nil {
-		return err
-	}
->>>>>>> 6edd586b
 
 		return errors.Wrap(err, "Tx insert LocalVolume")
+	}
+
+	return txFrame(do)
+}
+
+func txInsertLun(tx *sqlx.Tx, lun LUN) error {
+	_, err := tx.NamedExec(insertLUNQuery, &lun)
+
+	return errors.Wrap(err, "Tx insert LUN")
+}
+
+func TxInsertLunUpdateVolume(lun LUN, lv LocalVolume) error {
+	do := func(tx *sqlx.Tx) error {
+		err := txInsertLun(tx, lun)
+		if err != nil {
+			return err
+		}
+
+		const query = "UPDATE tb_volumes SET size=? WHERE id=?"
+
+		_, err = tx.Exec(query, lv.Size, lv.ID)
+
+		return errors.Wrap(err, "Tx insert LUN and update Volume")
 	}
 
 	return txFrame(do)
@@ -91,14 +77,14 @@
 		return err
 	}
 
-	const query = "UPDATE tbl_dbaas_lun SET vg_name=?,mapping_hostname=?,host_lun_id=? WHERE id=?"
+	const query = "UPDATE tb_lun SET vg_name=?,mapping_hostname=?,host_lun_id=? WHERE id=?"
 
 	_, err = db.Exec(query, vgName, host, hlun, lun)
 
 	return errors.Wrap(err, "update LUN Mapping")
 }
 
-// GetLUNByID returns LUN,select tbl_dbaas_lun by ID
+// GetLUNByID returns LUN,select tb_lun by ID
 func GetLUNByID(id string) (LUN, error) {
 	db, err := getDB(false)
 	if err != nil {
@@ -106,7 +92,7 @@
 	}
 
 	lun := LUN{}
-	const query = "SELECT * FROM tbl_dbaas_lun WHERE id=? LIMIT 1"
+	const query = "SELECT * FROM tb_lun WHERE id=? LIMIT 1"
 
 	err = db.Get(&lun, query, id)
 
@@ -121,7 +107,7 @@
 	}
 
 	var list []LUN
-	const query = "SELECT * FROM tbl_dbaas_lun WHERE name=?"
+	const query = "SELECT * FROM tb_lun WHERE name=?"
 
 	err = db.Select(&list, query, name)
 
@@ -136,7 +122,7 @@
 	}
 
 	var list []LUN
-	const query = "SELECT * FROM tbl_dbaas_lun WHERE vg_name=?"
+	const query = "SELECT * FROM tb_lun WHERE vg_name=?"
 
 	err = db.Select(&list, query, name)
 
@@ -151,14 +137,14 @@
 	}
 
 	lun := LUN{}
-	const query = "SELECT * FROM tbl_dbaas_lun WHERE storage_system_id=? AND storage_lun_id=?"
+	const query = "SELECT * FROM tb_lun WHERE storage_system_id=? AND storage_lun_id=?"
 
 	err = db.Get(&lun, query, systemID, id)
 
 	return lun, errors.Wrap(err, "get LUN by StorageSystemID and StorageLunID")
 }
 
-// CountLUNByRaidGroupID returns number of result select tbl_dbaas_lun by RaidGroup
+// CountLUNByRaidGroupID returns number of result select tb_lun by RaidGroup
 func CountLUNByRaidGroupID(rg string) (int, error) {
 	db, err := getDB(false)
 	if err != nil {
@@ -166,7 +152,7 @@
 	}
 
 	count := 0
-	const query = "SELECT COUNT(id) from tbl_dbaas_lun WHERE raid_group_id=?"
+	const query = "SELECT COUNT(id) from tb_lun WHERE raid_group_id=?"
 
 	err = db.Get(&count, query, rg)
 
@@ -180,7 +166,7 @@
 		return err
 	}
 
-	const query = "DELETE FROM tbl_dbaas_lun WHERE id=?"
+	const query = "DELETE FROM tb_lun WHERE id=?"
 
 	_, err = db.Exec(query, id)
 
@@ -190,23 +176,13 @@
 // TxReleaseLun Delete LUN and LocalVolume by Name or VGName
 func TxReleaseLun(name string) error {
 	do := func(tx *sqlx.Tx) error {
-		_, err := tx.Exec("DELETE FROM tb_lun WHERE name OR vg_name=?", name, name)
+		_, err := tx.Exec("DELETE FROM tb_lun WHERE name=? OR vg_name=?", name, name)
 		if err != nil {
 			return errors.Wrap(err, "Tx delete LUN")
 		}
 
-<<<<<<< HEAD
-		_, err = tx.Exec("DELETE FROM tb_volumes WHERE name OR VGname=?", name, name)
-
-=======
-	_, err = tx.Exec("DELETE FROM tbl_dbaas_lun WHERE name OR vg_name=?", name, name)
-	if err != nil {
-		return errors.Wrap(err, "Tx delete LUN")
-	}
-
-	_, err = tx.Exec("DELETE FROM tbl_dbaas_volumes WHERE name OR VGname=?", name, name)
-	if err != nil {
->>>>>>> 6edd586b
+		_, err = tx.Exec("DELETE FROM tb_volumes WHERE name=? OR VGname=?", name, name)
+
 		return errors.Wrap(err, "Tx delete LocalVolume")
 	}
 
@@ -221,7 +197,7 @@
 	}
 
 	var out []int
-	const query = "SELECT host_lun_id FROM tbl_dbaas_lun WHERE mapping_hostname=?"
+	const query = "SELECT host_lun_id FROM tb_lun WHERE mapping_hostname=?"
 
 	err = db.Select(&out, query, host)
 
@@ -236,16 +212,16 @@
 	}
 
 	var out []int
-	const query = "SELECT storage_lun_id FROM tbl_dbaas_lun WHERE storage_system_id=?"
+	const query = "SELECT storage_lun_id FROM tb_lun WHERE storage_system_id=?"
 
 	err = db.Select(&out, query, id)
 
 	return out, errors.Wrap(err, "list LUN StorageLunID by StorageSystemID")
 }
 
-const insertRaidGroupQuery = "INSERT INTO tbl_dbaas_raid_group (id,storage_system_id,storage_rg_id,enabled) VALUES (:id,:storage_system_id,:storage_rg_id,:enabled)"
-
-// RaidGroup is table tbl_dbaas_raid_group structure,correspod with SNA RaidGroup,
+const insertRaidGroupQuery = "INSERT INTO tb_raid_group (id,storage_system_id,storage_rg_id,enabled) VALUES (:id,:storage_system_id,:storage_rg_id,:enabled)"
+
+// RaidGroup is table tb_raid_group structure,correspod with SNA RaidGroup,
 // RG is short of RaidGroup
 type RaidGroup struct {
 	ID          string `db:"id"`
@@ -255,7 +231,7 @@
 }
 
 func (r RaidGroup) tableName() string {
-	return "tbl_dbaas_raid_group"
+	return "tb_raid_group"
 }
 
 // Insert insert a new RaidGroup
@@ -277,7 +253,7 @@
 		return err
 	}
 
-	const query = "UPDATE tbl_dbaas_raid_group SET enabled=? WHERE storage_system_id=? AND storage_rg_id=?"
+	const query = "UPDATE tb_raid_group SET enabled=? WHERE storage_system_id=? AND storage_rg_id=?"
 
 	_, err = db.Exec(query, state, ssid, rgid)
 
@@ -291,7 +267,7 @@
 		return err
 	}
 
-	const query = "UPDATE tbl_dbaas_raid_group SET enabled=? WHERE id=?"
+	const query = "UPDATE tb_raid_group SET enabled=? WHERE id=?"
 
 	_, err = db.Exec(query, state, id)
 
@@ -306,7 +282,7 @@
 	}
 
 	var out []RaidGroup
-	const query = "SELECT * FROM tbl_dbaas_raid_group WHERE storage_system_id=?"
+	const query = "SELECT * FROM tb_raid_group WHERE storage_system_id=?"
 
 	err = db.Select(&out, query, id)
 
@@ -321,22 +297,9 @@
 	}
 
 	out := RaidGroup{}
-	const query = "SELECT * FROM tbl_dbaas_raid_group WHERE storage_system_id=? AND storage_rg_id=? LIMIT 1"
+	const query = "SELECT * FROM tb_raid_group WHERE storage_system_id=? AND storage_rg_id=? LIMIT 1"
 
 	err = db.Get(&out, query, id, rg)
-<<<<<<< HEAD
-=======
-	if err == nil {
-		return out, nil
-	}
-
-	db, err = getDB(true)
-	if err != nil {
-		return RaidGroup{}, err
-	}
-
-	err = db.Get(&out, query, id, rg)
->>>>>>> 6edd586b
 
 	return out, errors.Wrap(err, "get RaidGroup")
 }
@@ -348,16 +311,16 @@
 		return err
 	}
 
-	const query = "DELETE FROM tbl_dbaas_raid_group WHERE storage_system_id=? AND storage_rg_id=?"
+	const query = "DELETE FROM tb_raid_group WHERE storage_system_id=? AND storage_rg_id=?"
 
 	_, err = db.Exec(query, id, rg)
 
 	return errors.Wrap(err, "Delete RaidGroup")
 }
 
-const insertHitachiStorageQuery = "INSERT INTO tbl_dbaas_storage_HITACHI (id,vendor,admin_unit,lun_start,lun_end,hlu_start,hlu_end) VALUES (:id,:vendor,:admin_unit,:lun_start,:lun_end,:hlu_start,:hlu_end)"
-
-// HitachiStorage is table tbl_dbaas_storage_HITACHI structure,
+const insertHitachiStorageQuery = "INSERT INTO tb_storage_HITACHI (id,vendor,admin_unit,lun_start,lun_end,hlu_start,hlu_end) VALUES (:id,:vendor,:admin_unit,:lun_start,:lun_end,:hlu_start,:hlu_end)"
+
+// HitachiStorage is table tb_storage_HITACHI structure,
 // correspod with HITACHI storage
 type HitachiStorage struct {
 	ID        string `db:"id"`
@@ -370,7 +333,7 @@
 }
 
 func (HitachiStorage) tableName() string {
-	return "tbl_dbaas_storage_HITACHI"
+	return "tb_storage_HITACHI"
 }
 
 // Insert inserts a new HitachiStorage
@@ -385,9 +348,9 @@
 	return errors.Wrap(err, "insert HITACHI Storage")
 }
 
-const insertHuaweiStorageQuery = "INSERT INTO tbl_dbaas_storage_HUAWEI (id,vendor,ip_addr,username,password,hlu_start,hlu_end) VALUES (:id,:vendor,:ip_addr,:username,:password,:hlu_start,:hlu_end)"
-
-// HuaweiStorage is table tbl_dbaas_storage_HUAWEI structure,
+const insertHuaweiStorageQuery = "INSERT INTO tb_storage_HUAWEI (id,vendor,ip_addr,username,password,hlu_start,hlu_end) VALUES (:id,:vendor,:ip_addr,:username,:password,:hlu_start,:hlu_end)"
+
+// HuaweiStorage is table tb_storage_HUAWEI structure,
 // correspod with HUAWEI storage
 type HuaweiStorage struct {
 	ID       string `db:"id"`
@@ -400,7 +363,7 @@
 }
 
 func (HuaweiStorage) tableName() string {
-	return "tbl_dbaas_storage_HUAWEI"
+	return "tb_storage_HUAWEI"
 }
 
 // Insert inserts a new HuaweiStorage
@@ -415,9 +378,9 @@
 	return errors.Wrap(err, "insert HUAWEI Storage")
 }
 
-const insertLocalVolumeQuery = "INSERT INTO tbl_dbaas_volumes (id,name,unit_id,size,VGname,driver,fstype) VALUES (:id,:name,:unit_id,:size,:VGname,:driver,:fstype)"
-
-// LocalVolume is table tbl_dbaas_volumes structure,
+const insertLocalVolumeQuery = "INSERT INTO tb_volumes (id,name,unit_id,size,VGname,driver,fstype) VALUES (:id,:name,:unit_id,:size,:VGname,:driver,:fstype)"
+
+// LocalVolume is table tb_volumes structure,
 // correspod with host LV
 type LocalVolume struct {
 	Size       int    `db:"size"`
@@ -430,7 +393,7 @@
 }
 
 func (LocalVolume) tableName() string {
-	return "tbl_dbaas_volumes"
+	return "tb_volumes"
 }
 
 // InsertLocalVolume insert a new LocalVolume
@@ -452,7 +415,7 @@
 		return err
 	}
 
-	const query = "UPDATE tbl_dbaas_volumes SET size=? WHERE id=? OR name=?"
+	const query = "UPDATE tb_volumes SET size=? WHERE id=? OR name=?"
 
 	_, err = db.Exec(query, size, nameOrID, nameOrID)
 
@@ -461,24 +424,8 @@
 
 // TxUpdateMultiLocalVolume update Size of LocalVolume by name or ID in a Tx
 func TxUpdateMultiLocalVolume(lvs []LocalVolume) error {
-<<<<<<< HEAD
 	do := func(tx *sqlx.Tx) error {
 		stmt, err := tx.Preparex("UPDATE tb_volumes SET size=? WHERE id=? OR name=?")
-=======
-	tx, err := GetTX()
-	if err != nil {
-		return err
-	}
-	defer tx.Rollback()
-
-	stmt, err := tx.Preparex("UPDATE tbl_dbaas_volumes SET size=? WHERE id=?")
-	if err != nil {
-		return errors.Wrap(err, "Tx prepare update local Volume")
-	}
-
-	for _, lv := range lvs {
-		_, err := stmt.Exec(lv.Size, lv.ID)
->>>>>>> 6edd586b
 		if err != nil {
 			return errors.Wrap(err, "Tx prepare update local Volume")
 		}
@@ -507,7 +454,7 @@
 		return err
 	}
 
-	const query = "DELETE FROM tbl_dbaas_volumes WHERE id=? OR name=?"
+	const query = "DELETE FROM tb_volumes WHERE id=? OR name=?"
 
 	_, err = db.Exec(query, nameOrID, nameOrID)
 
@@ -516,32 +463,15 @@
 
 // TxDeleteVolume delete LocalVolume by name or ID or UnitID
 func TxDeleteVolume(tx *sqlx.Tx, nameOrID string) error {
-	_, err := tx.Exec("DELETE FROM tbl_dbaas_volumes WHERE id=? OR name=? OR unit_id=?", nameOrID, nameOrID, nameOrID)
+	_, err := tx.Exec("DELETE FROM tb_volumes WHERE id=? OR name=? OR unit_id=?", nameOrID, nameOrID, nameOrID)
 
 	return errors.Wrap(err, "Tx delete LocalVolume")
 }
 
 // TxDeleteVolumes delete []LocalVoume in a Tx.
 func TxDeleteVolumes(volumes []LocalVolume) error {
-<<<<<<< HEAD
 	do := func(tx *sqlx.Tx) error {
 		stmt, err := tx.Preparex("DELETE FROM tb_volumes WHERE id=?")
-=======
-	tx, err := GetTX()
-	if err != nil {
-		return err
-	}
-
-	defer tx.Rollback()
-
-	stmt, err := tx.Preparex("DELETE FROM tbl_dbaas_volumes WHERE id=?")
-	if err != nil {
-		return errors.Wrap(err, "Tx prepare delete []LocalVolume")
-	}
-
-	for i := range volumes {
-		_, err = stmt.Exec(volumes[i].ID)
->>>>>>> 6edd586b
 		if err != nil {
 			return errors.Wrap(err, "Tx prepare delete []LocalVolume")
 		}
@@ -572,7 +502,7 @@
 		return lv, err
 	}
 
-	const query = "SELECT * FROM tbl_dbaas_volumes WHERE id=? OR name=?"
+	const query = "SELECT * FROM tb_volumes WHERE id=? OR name=?"
 
 	err = db.Get(&lv, query, nameOrID, nameOrID)
 
@@ -587,7 +517,7 @@
 	}
 
 	var lvs []LocalVolume
-	const query = "SELECT * FROM tbl_dbaas_volumes WHERE VGname=?"
+	const query = "SELECT * FROM tb_volumes WHERE VGname=?"
 
 	err = db.Select(&lvs, query, name)
 
@@ -602,7 +532,7 @@
 	}
 
 	var lvs []LocalVolume
-	const query = "SELECT * FROM tbl_dbaas_volumes WHERE unit_id=?"
+	const query = "SELECT * FROM tb_volumes WHERE unit_id=?"
 
 	err = db.Select(&lvs, query, id)
 
@@ -618,12 +548,12 @@
 
 	hitachi, huawei := &HitachiStorage{}, &HuaweiStorage{}
 
-	err = db.Get(hitachi, "SELECT * FROM tbl_dbaas_storage_HITACHI WHERE id=?", id)
+	err = db.Get(hitachi, "SELECT * FROM tb_storage_HITACHI WHERE id=?", id)
 	if err == nil {
 		return hitachi, nil, nil
 	}
 
-	err = db.Get(huawei, "SELECT * FROM tbl_dbaas_storage_HUAWEI WHERE id=?", id)
+	err = db.Get(huawei, "SELECT * FROM tb_storage_HUAWEI WHERE id=?", id)
 	if err == nil {
 		return nil, huawei, nil
 	}
@@ -639,13 +569,13 @@
 	}
 
 	var hitachi []string
-	err = db.Select(&hitachi, "SELECT id FROM tbl_dbaas_storage_HITACHI")
+	err = db.Select(&hitachi, "SELECT id FROM tb_storage_HITACHI")
 	if err != nil {
 		return nil, errors.Wrap(err, "select []HitachiStorage")
 	}
 
 	var huawei []string
-	err = db.Select(&huawei, "SELECT id FROM tbl_dbaas_storage_HUAWEI")
+	err = db.Select(&huawei, "SELECT id FROM tb_storage_HUAWEI")
 	if err != nil {
 		return nil, errors.Wrap(err, "select []HuaweiStorage")
 	}
@@ -665,7 +595,7 @@
 		return err
 	}
 
-	r, err := db.Exec("DELETE FROM tbl_dbaas_storage_HITACHI WHERE id=?", id)
+	r, err := db.Exec("DELETE FROM tb_storage_HITACHI WHERE id=?", id)
 	if err == nil {
 		num, err := r.RowsAffected()
 		if num > 0 && err == nil {
@@ -673,7 +603,7 @@
 		}
 	}
 
-	_, err = db.Exec("DELETE FROM tbl_dbaas_storage_HUAWEI WHERE id=?", id)
+	_, err = db.Exec("DELETE FROM tb_storage_HUAWEI WHERE id=?", id)
 
 	return errors.Wrap(err, "delete Storage by ID")
 }