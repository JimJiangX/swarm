package database

import (
	"bytes"
	"encoding/json"
	"fmt"
	"strings"
	"sync/atomic"
	"time"

	"github.com/jmoiron/sqlx"
	"github.com/pkg/errors"
)

/*
type Container struct {
	ID             string    `db:"id"`
	NodeID         string    `db:"node_id"`
	NetworkingID   string    `db:"networking_id"`
	IPAddr         string    `db:"ip_addr"`
	Ports          string    `db:"ports"`
	Image          string    `db:"image"`
	CPUSet         string    `db:"cpu_set"`
	CPUShares      int64     `db:"cpu_shares"`
	NCPU           int       `db:"ncpu"`
	MemoryByte     int64     `db:"mem"`
	MemorySwapByte int64     `db:"mem_swap"`
	StorageType    string    `db:"storage_type"`
	NetworkMode    string    `db:"network_mode"`
	VolumeDriver   string    `db:"volume_driver"`
	VolumesFrom    string    `db:"volumes_from"` // JSON of volumes
	Filesystem     string    `db:"filesystem"`
	Env            string    `db:"env"`
	Cmd            string    `db:"cmd"`
	Labels         string    `db:"labels"`
	CreatedAt      time.Time `db:"create_at"`
}

func (c Container) tableName() string {
	return "tbl_dbaas_container"
}

func TxInsertMultiContainer(tx *sqlx.Tx, clist []*Container) error {
	query := "INSERT INTO tbl_dbaas_container (id,node_id,networking_id,ip_addr,ports,image,cpu_set,cpu_shares,ncpu,mem,mem_swap,storage_type,network_mode,volume_driver,volumes_from,filesystem,env,cmd,labels,create_at) VALUES (:id,:node_id,:networking_id,:ip_addr,:ports,:image,:cpu_set,:cpu_shares,:ncpu,:mem,:mem_swap,:storage_type,:network_mode,:volume_driver,:volumes_from,:filesystem,:env,:cmd,:labels,:create_at)"

	stmt, err := tx.PrepareNamed(query)
	if err != nil {
		return err
	}
	defer stmt.Close()

	for i := range clist {

		if clist[i] == nil {
			continue
		}

		_, err = stmt.Exec(clist[i])
		if err != nil {
			return err
		}
	}

	return nil
}
*/

const insertUnitQuery = "INSERT INTO tbl_dbaas_unit (id,name,type,image_id,image_name,service_id,node_id,container_id,unit_config_id,network_mode,status,latest_error,check_interval,created_at) VALUES (:id,:name,:type,:image_id,:image_name,:service_id,:node_id,:container_id,:unit_config_id,:network_mode,:status,:latest_error,:check_interval,:created_at)"

// Unit is table tbl_dbaas_unit structure
type Unit struct {
	ID          string `db:"id"`
	Name        string `db:"name"` // <unit_id_8bit>_<service_name>
	Type        string `db:"type"` // switch_manager/upproxy/upsql
	ImageID     string `db:"image_id"`
	ImageName   string `db:"image_name"` //<image_name>:<image_version>
	ServiceID   string `db:"service_id"`
	EngineID    string `db:"node_id"` // engine.ID
	ContainerID string `db:"container_id"`
	ConfigID    string `db:"unit_config_id"`
	NetworkMode string `db:"network_mode"`
	LatestError string `db:"latest_error"`

	Status        int64     `db:"status"`
	CheckInterval int       `db:"check_interval"`
	CreatedAt     time.Time `db:"created_at"`
}

func (u Unit) tableName() string {
	return "tbl_dbaas_unit"
}

// GetUnit return Unit select by Name or ID or ContainerID
func GetUnit(nameOrID string) (Unit, error) {
	u := Unit{}

	db, err := getDB(false)
	if err != nil {
		return u, err
	}

	const query = "SELECT * FROM tbl_dbaas_unit WHERE id=? OR name=? OR container_id=?"

	err = db.Get(&u, query, nameOrID, nameOrID, nameOrID)

	return u, errors.Wrap(err, "Get Unit By nameOrID")
}

// txInsertUnit insert Unit in Tx
func txInsertUnit(tx *sqlx.Tx, unit Unit) error {
	_, err := tx.NamedExec(insertUnitQuery, &unit)

	return errors.Wrap(err, "Tx insert Unit")
}

// InsertUnit insert Unit
func InsertUnit(u Unit) error {
	db, err := getDB(false)
	if err != nil {
		return err
	}

	_, err = db.NamedExec(insertUnitQuery, &u)

	return errors.Wrap(err, "insert Unit")
}

// UpdateUnitInfo could update params of unit
func UpdateUnitInfo(unit Unit) error {
	db, err := getDB(false)
	if err != nil {
		return err
	}

	const query = "UPDATE tbl_dbaas_unit SET name=:name,type=:type,image_id=:image_id,image_name=:image_name,service_id=:service_id,node_id=:node_id,container_id=:container_id,unit_config_id=:unit_config_id,network_mode=:network_mode,status=:status,latest_error=:latest_error,check_interval=:check_interval,created_at=:created_at WHERE id=:id"

	_, err = db.NamedExec(query, &unit)

	return errors.Wrap(err, "update Unit params")
}

// txUpdateUnit upate unit params in tx
func txUpdateUnit(tx *sqlx.Tx, unit Unit) error {
	const query = "UPDATE tbl_dbaas_unit SET node_id=:node_id,container_id=:container_id,status=:status,latest_error=:latest_error,created_at=:created_at WHERE id=:id"

	_, err := tx.NamedExec(query, unit)

	return errors.Wrap(err, "Tx update Unit")
}

// StatusCAS update Unit Status with conditions,
// Unit status==old or status!=old,update Unit Status to be value if true,else return error
func (u *Unit) StatusCAS(operator string, old, value int64) error {
	if operator == "!=" {
		operator = "<>"
	}

	query := fmt.Sprintf("UPDATE tbl_dbaas_unit SET status=? WHERE id=? AND status%s?", operator)

	db, err := getDB(false)
	if err != nil {
		return err
	}

	var status int64
	err = db.Get(&status, "SELECT status FROM tbl_dbaas_unit WHERE id=?", u.ID)
	if err != nil {
		return errors.Wrap(err, "Unit status CAS")
	}
	if status == value {
		return nil
	}

	r, err := db.Exec(query, value, u.ID, old)
	if err != nil {
		return errors.Wrap(err, "update Unit Status")
	}

	if n, err := r.RowsAffected(); err != nil || n != 1 {
		return errors.Errorf("unable to update Unit %s,condition:status%s%d", u.ID, operator, old)
	}

	atomic.StoreInt64(&u.Status, value)

	return nil
}

// TxUpdateUnitAndInsertTask update Unit Status & LatestError and insert Task in Tx
func TxUpdateUnitAndInsertTask(unit *Unit, task Task) error {
	do := func(tx *sqlx.Tx) error {
		err := txUpdateUnitStatus(tx, unit, unit.Status, unit.LatestError)
		if err != nil {
			return err
		}

		err = TxInsertTask(tx, task)

		return err
	}

	return txFrame(do)
}

// TxUpdateUnitStatus update Unit Status & LatestError in Tx
func TxUpdateUnitStatus(unit *Unit, status int64, msg string) error {
	return txFrame(
		func(tx *sqlx.Tx) error {
			return txUpdateUnitStatus(tx, unit, status, msg)
		})
}

// TxUpdateUnitStatusWithTask update Unit and Task in Tx
func TxUpdateUnitStatusWithTask(unit *Unit, task *Task, msg string) error {
	do := func(tx *sqlx.Tx) error {
		err := txUpdateUnitStatus(tx, unit, unit.Status, unit.LatestError)
		if err != nil {
			return err
		}

		err = txUpdateTaskStatus(tx, task, task.Status, time.Now(), msg)

		return err
	}

	return txFrame(do)
}

func txUpdateUnitStatus(tx *sqlx.Tx, unit *Unit, status int64, msg string) error {
	_, err := tx.Exec("UPDATE tbl_dbaas_unit SET status=?,latest_error=? WHERE id=?", status, msg, unit.ID)
	if err != nil {
		return errors.Wrap(err, "Tx update Unit status")
	}

	atomic.StoreInt64(&unit.Status, status)
	unit.LatestError = msg

	return nil
}

// TxDeleteUnit delete Unit by name or ID or ServiceID in Tx
func TxDeleteUnit(tx *sqlx.Tx, nameOrID string) error {
	_, err := tx.Exec("DELETE FROM tbl_dbaas_unit WHERE id=? OR name=? OR service_id=?", nameOrID, nameOrID, nameOrID)

	return errors.Wrap(err, "Tx delete Unit by nameOrID or ServiceID")
}

// ListUnitByServiceID returns []Unit select by ServiceID
func ListUnitByServiceID(id string) ([]Unit, error) {
	db, err := getDB(false)
	if err != nil {
		return nil, err
	}

	var out []Unit
	const query = "SELECT * FROM tbl_dbaas_unit WHERE service_id=?"

	err = db.Select(&out, query, id)

	return out, errors.Wrap(err, "list []Unit by ServiceID")
}

// ListUnitByEngine returns []Unit select by EngineID
func ListUnitByEngine(id string) ([]Unit, error) {
	db, err := getDB(false)
	if err != nil {
		return nil, err
	}

	var out []Unit
	const query = "SELECT * FROM tb_unit WHERE node_id=?"

	err = db.Select(&out, query, id)

	return out, errors.Wrap(err, "list []Unit by EngineID")
}

// ListUnitByEngine returns []Unit select by EngineID
func ListUnitByEngine(id string) ([]Unit, error) {
	db, err := getDB(false)
	if err != nil {
		return nil, err
	}

	var out []Unit
	const query = "SELECT * FROM tbl_dbaas_unit WHERE node_id=?"

	err = db.Select(&out, query, id)
	if err == nil {
		return out, nil
	}

	db, err = getDB(true)
	if err != nil {
		return nil, err
	}

	err = db.Select(&out, query, id)

	return out, errors.Wrap(err, "list []Unit by EngineID")
}

// CountUnitByNode returns len of []Unit select Unit by EngineID
func CountUnitByNode(id string) (int, error) {
	db, err := getDB(false)
	if err != nil {
		return 0, err
	}

	count := 0
	const query = "SELECT COUNT(id) from tbl_dbaas_unit WHERE node_id=?"

	err = db.Get(&count, query, id)

	return count, errors.Wrap(err, "count Unit by NodeID")
}

// CountUnitsInNodes returns len of []Unit select Unit by NodeID IN Engines.
func CountUnitsInNodes(engines []string) (int, error) {
	if len(engines) == 0 {
		return 0, nil
	}

	db, err := getDB(false)
	if err != nil {
		return 0, err
	}

	query, args, err := sqlx.In("SELECT COUNT(container_id) FROM tbl_dbaas_unit WHERE node_id IN (?);", engines)
	if err != nil {
		return 0, err
	}

	count := 0
	err = db.Get(&count, query, args...)

	return count, errors.Wrap(err, "cound Units by engines")
}

// SaveUnitConfig insert UnitConfig and update Unit.ConfigID in Tx
func SaveUnitConfig(unit *Unit, config UnitConfig) error {
	do := func(tx *sqlx.Tx) (err error) {
		if unit != nil && unit.ID != "" {
			const query = "UPDATE tb_unit SET unit_config_id=? WHERE id=?"

<<<<<<< HEAD
			_, err = tx.Exec(query, config.ID, unit.ID)
			if err != nil {
				return errors.Wrap(err, "Tx Update Unit ConfigID")
			}
=======
	if unit != nil && unit.ID != "" {
		const query = "UPDATE tbl_dbaas_unit SET unit_config_id=? WHERE id=?"

		_, err = tx.Exec(query, config.ID, unit.ID)
		if err != nil {
			return errors.Wrap(err, "Tx Update Unit ConfigID")
>>>>>>> 6edd586b
		}

		config.UnitID = unit.ID

		err = TXInsertUnitConfig(tx, &config)

		return err
	}

	err := txFrame(do)
	if err == nil {
		unit.ConfigID = config.ID
	}

	return err
}

const insertServiceQuery = "INSERT INTO tbl_dbaas_service (id,name,description,architecture,business_code,auto_healing,auto_scaling,status,backup_max_size,backup_files_retention,created_at,finished_at) VALUES (:id,:name,:description,:architecture,:business_code,:auto_healing,:auto_scaling,:status,:backup_max_size,:backup_files_retention,:created_at,:finished_at)"

// Service if table tbl_dbaas_service structure
type Service struct {
	ID           string `db:"id"`
	Name         string `db:"name"`
	Desc         string `db:"description"` // short for Description
	Architecture string `db:"architecture"`
	BusinessCode string `db:"business_code"`
	AutoHealing  bool   `db:"auto_healing"`
	AutoScaling  bool   `db:"auto_scaling"`
	//	HighAvailable     bool   `db:"high_available"`
	Status            int64 `db:"status"`
	BackupMaxSizeByte int   `db:"backup_max_size"`
	// count by Day,used in swarm.BackupTaskCallback(),calculate BackupFile.Retention
	BackupFilesRetention int       `db:"backup_files_retention"`
	CreatedAt            time.Time `db:"created_at"`
	FinishedAt           time.Time `db:"finished_at"`
}

func (svc Service) tableName() string {
	return "tbl_dbaas_service"
}

// ListServices returns all []Service
func ListServices() ([]Service, error) {
	db, err := getDB(false)
	if err != nil {
		return nil, err
	}

	var out []Service
	const query = "SELECT * FROM tbl_dbaas_service"

	err = db.Select(&out, query)

	return out, errors.Wrap(err, "list []Service")
}

// GetService returns Service select by ID or Name
func GetService(nameOrID string) (Service, error) {
	db, err := getDB(false)
	if err != nil {
		return Service{}, err
	}

	s := Service{}
	const query = "SELECT * FROM tbl_dbaas_service WHERE id=? OR name=?"

	err = db.Get(&s, query, nameOrID, nameOrID)

	return s, errors.Wrap(err, "get Service by nameOrID")
}

<<<<<<< HEAD
// GetServiceByUnit returns Service select by Unit ID or Name.
func GetServiceByUnit(nameOrID string) (Service, error) {
	db, err := getDB(false)
=======
// GetServiceStatus returns Service Status select by ID or Name
func GetServiceStatus(nameOrID string) (int, error) {
	db, err := getDB(false)
	if err != nil {
		return 0, err
	}

	var n int
	const query = "SELECT status FROM tbl_dbaas_service WHERE id=? OR name=?"

	err = db.Get(&n, query, nameOrID, nameOrID)

	return n, errors.Wrap(err, "get Service.Status by nameOrID")
}

func TxServiceStatusCAS(nameOrID string, val int, finish time.Time, f func(val int) bool) (bool, int, error) {
	tx, err := GetTX()
	if err != nil {
		return false, 0, err
	}
	defer tx.Rollback()

	var n int
	const query = "SELECT status FROM tbl_dbaas_service WHERE id=? OR name=?"

	err = tx.Get(&n, query, nameOrID, nameOrID)
	if err != nil {
		return false, 0, errors.Wrap(err, "Tx get Service Status")
	}

	if !f(n) {
		return false, n, nil
	}

	_, err = tx.Exec("UPDATE tbl_dbaas_service SET status=?,finished_at=? WHERE id=? OR name=?", val, finish, nameOrID, nameOrID)
	if err != nil {
		return false, val, errors.Wrap(err, "Tx update Service status")
	}

	err = tx.Commit()
	if err == nil {
		return true, val, nil
	}

	return false, n, errors.Wrap(err, "Tx Service Status CAS")
}

func UpdateServiceStatus(nameOrID string, val int, finish time.Time) error {
	db, err := getDB(false)
	if err != nil {
		return err
	}

	_, err = db.Exec("UPDATE tbl_dbaas_service SET status=?,finished_at=? WHERE id=? OR name=?", val, finish, nameOrID, nameOrID)

	return errors.Wrap(err, "update Service Status")
}

// TxGetServiceByUnit returns Service select by Unit ID or Name.
func TxGetServiceByUnit(unit string) (Service, error) {
	tx, err := GetTX()
>>>>>>> 6edd586b
	if err != nil {
		return Service{}, err
	}

	const (
		queryUnit    = "SELECT service_id FROM tbl_dbaas_unit WHERE id=? OR name=?"
		queryService = "SELECT * FROM tbl_dbaas_service WHERE id=?"
	)

	var (
		id      string
		service Service
	)

<<<<<<< HEAD
	err = db.Get(&id, queryUnit, nameOrID, nameOrID)
=======
	err = tx.Get(&id, queryUnit, unit, unit)
>>>>>>> 6edd586b
	if err != nil {
		return Service{}, errors.Wrap(err, "Tx get Unit")
	}

	err = db.Get(&service, queryService, id)
	if err != nil {
		return Service{}, errors.Wrap(err, "Tx get Service")
	}

	return service, errors.Wrap(err, "Tx get Service by unit")
}

// UpdateServcieDesc update Service Description
func UpdateServcieDesc(id, desc string, size int) error {
	db, err := getDB(false)
	if err != nil {
		return err
	}

	const query = "UPDATE tbl_dbaas_service SET backup_max_size=?,description=? WHERE id=?"

<<<<<<< HEAD
=======
	_, err = db.Exec(query, size, desc, id)
	if err == nil {
		return nil
	}

	db, err = getDB(true)
	if err != nil {
		return err
	}

>>>>>>> 6edd586b
	_, err = db.Exec(query, desc, id)

	return errors.Wrap(err, "update Service.Desc")
}

// TxSaveService insert Service & BackupStrategy & Task & []User in Tx.
func TxSaveService(svc Service, strategy *BackupStrategy, task *Task, users []User) error {
	do := func(tx *sqlx.Tx) error {
		err := txInsertSerivce(tx, svc)
		if err != nil {
			return err
		}

		if task != nil {
			err = TxInsertTask(tx, *task)
			if err != nil {
				return err
			}
		}

		if strategy != nil {
			err = TxInsertBackupStrategy(tx, *strategy)
			if err != nil {
				return err
			}
		}

		if len(users) > 0 {
			err = txInsertUsers(tx, users)
		}

		return err
	}

	return txFrame(do)
}

func txInsertSerivce(tx *sqlx.Tx, svc Service) error {
	_, err := tx.NamedExec(insertServiceQuery, &svc)

	return errors.Wrap(err, "Tx insert Service")
}

<<<<<<< HEAD
// SetServiceStatus update Service Status
func (svc *Service) SetServiceStatus(state int64, finish time.Time) error {
	db, err := getDB(false)
	if err != nil {
		return err
	}

	if finish.IsZero() {
		_, err = db.Exec("UPDATE tb_service SET status=? WHERE id=?", state, svc.ID)
		if err != nil {
			return errors.Wrap(err, "update Service Status")
		}

		atomic.StoreInt64(&svc.Status, state)

		return nil
	}

	_, err = db.Exec("UPDATE tb_service SET status=?,finished_at=? WHERE id=?", state, finish, svc.ID)
	if err != nil {
		return errors.Wrap(err, "update Service Status & FinishedAt")
	}

	atomic.StoreInt64(&svc.Status, state)
	svc.FinishedAt = finish

	return nil
}

// TxSetServiceStatus update Service Status and Task Status in Tx.
func TxSetServiceStatus(svc *Service, task *Task, state, tstate int64, finish time.Time, msg string) error {
	do := func(tx *sqlx.Tx) (err error) {
		if finish.IsZero() {
			_, err = tx.Exec("UPDATE tb_service SET status=? WHERE id=?", state, svc.ID)
		} else {
			_, err = tx.Exec("UPDATE tb_service SET status=?,finished_at=? WHERE id=?", state, finish, svc.ID)
		}
=======
// TxSetServiceStatus update Service Status and Task Status in Tx.
func TxSetServiceStatus(svc *Service, task *Task, state, tstate int64, finish time.Time, msg string) error {
	tx, err := GetTX()
	if err != nil {
		return err
	}
	defer tx.Rollback()

	if finish.IsZero() {
		_, err := tx.Exec("UPDATE tbl_dbaas_service SET status=? WHERE id=?", state, svc.ID)
		if err != nil {
			return errors.Wrap(err, "Tx update Service status")
		}
	} else {
		_, err := tx.Exec("UPDATE tbl_dbaas_service SET status=?,finished_at=? WHERE id=?", state, finish, svc.ID)
>>>>>>> 6edd586b
		if err != nil {
			return errors.Wrap(err, "Tx update Service status")
		}

		err = txUpdateTaskStatus(tx, task, tstate, finish, msg)

		return err
	}

	err := txFrame(do)
	if err == nil {
		if !finish.IsZero() {
			svc.FinishedAt = finish
		}
		atomic.StoreInt64(&svc.Status, state)
	}

	return err
}

func txDeleteService(tx *sqlx.Tx, nameOrID string) error {
	_, err := tx.Exec("DELETE FROM tbl_dbaas_service WHERE id=? OR name=?", nameOrID, nameOrID)

	return err
}

const insertUserQuery = "INSERT INTO tbl_dbaas_users (id,service_id,type,username,password,role,read_only,blacklist,whitelist,created_at) VALUES (:id,:service_id,:type,:username,:password,:role,:read_only,:blacklist,:whitelist,:created_at)"

// User is for DB and Proxy
type User struct {
	ReadOnly  bool   `db:"read_only" json:"read_only"`
	ID        string `db:"id"`
	ServiceID string `db:"service_id" json:"service_id"`
	Type      string `db:"type"`
	Username  string `db:"username"`
	Password  string `db:"password"`
	Role      string `db:"role"`

	Blacklist []string `db:"-"`
	Whitelist []string `db:"-"`
	White     string   `db:"whitelist" json:"-"`
	Black     string   `db:"blacklist" json:"-"`

	CreatedAt time.Time `db:"created_at" json:"created_at"`
}

func (u User) tableName() string {
	return "tbl_dbaas_users"
}

// ListUsersByService returns []User select by serviceID and User type if assigned
func ListUsersByService(service, _type string) ([]User, error) {
	db, err := getDB(false)
	if err != nil {
		return nil, err
	}

	var users []User
	if _type == "" {
		err = db.Select(&users, "SELECT * FROM tbl_dbaas_users WHERE service_id=?", service)
	} else {
		err = db.Select(&users, "SELECT * FROM tbl_dbaas_users WHERE service_id=? AND type=?", service, _type)
	}
	if err != nil {
		return nil, errors.Wrap(err, "list []User by serviceID")
	}

	for i := range users {
		err = users[i].jsonDecode()
		if err != nil {
			return nil, err
		}
	}

	return users, nil
}

func (u *User) jsonDecode() error {
	u.Blacklist = []string{}
	u.Whitelist = []string{}

	buffer := bytes.NewBufferString(u.Black)
	if len(u.Black) > 0 {
		err := json.NewDecoder(buffer).Decode(&u.Blacklist)
		if err != nil {
			return errors.Wrap(err, "JSON decode blacklist")
		}
	}

	if len(u.White) > 0 {
		buffer.Reset()
		buffer.WriteString(u.White)

		err := json.NewDecoder(buffer).Decode(&u.Whitelist)
		if err != nil {
			return errors.Wrap(err, "JSON decode whitelist")
		}
	}

	return nil
}

func (u *User) jsonEncode() error {
	buffer := bytes.NewBuffer(nil)

	if len(u.Blacklist) > 0 {

		err := json.NewEncoder(buffer).Encode(u.Blacklist)
		if err != nil {
			return errors.Wrap(err, "JSON Encode User.Blacklist")
		}

		u.Black = buffer.String()
	}

	buffer.Reset()

	if len(u.Whitelist) > 0 {

		err := json.NewEncoder(buffer).Encode(u.Whitelist)
		if err != nil {
			return errors.Wrap(err, "JSON Encode User.Whitelist")
		}

		u.White = buffer.String()
	}

	return nil
}

// TxUpdateUsers update []User in Tx,
// If User is exist,exec update,if not exec insert.
func TxUpdateUsers(addition, update []User) error {
	do := func(tx *sqlx.Tx) error {
		if len(addition) > 0 {
			err := txInsertUsers(tx, addition)
			if err != nil {
				return err
			}
		}

		if len(update) == 0 {
			return nil
		}

		const query = "UPDATE tb_users SET type=:type,password=:password,role=:role,read_only=:read_only,blacklist=:blacklist,whitelist=:whitelist WHERE id=:id OR username=:username"
		stmt, err := tx.PrepareNamed(query)
		if err != nil {
			return errors.Wrap(err, "Tx prepare update User")
		}

		for i := range update {
			if err = update[i].jsonEncode(); err != nil {
				stmt.Close()

<<<<<<< HEAD
				return err
			}
=======
	const query = "UPDATE tbl_dbaas_users SET type=:type,password=:password,role=:role,read_only=:read_only,blacklist=:blacklist,whitelist=:whitelist WHERE id=:id OR username=:username"
	stmt, err := tx.PrepareNamed(query)
	if err != nil {
		return errors.Wrap(err, "Tx prepare update User")
	}
>>>>>>> 6edd586b

			_, err = stmt.Exec(update[i])
			if err != nil {
				stmt.Close()

				return err
			}
		}

		stmt.Close()

		return err
	}

	return txFrame(do)
}

// TxInsertUsers insert []User in Tx
func TxInsertUsers(users []User) error {
	return txFrame(
		func(tx *sqlx.Tx) (err error) {
			return txInsertUsers(tx, users)
		})
}

func txInsertUsers(tx *sqlx.Tx, users []User) error {
	stmt, err := tx.PrepareNamed(insertUserQuery)
	if err != nil {
		return errors.Wrap(err, "Tx prepare insert []User")
	}

	for i := range users {
		if len(users[i].ID) == 0 {
			continue
		}

		if err = users[i].jsonEncode(); err != nil {
			stmt.Close()

			return err
		}

		_, err = stmt.Exec(&users[i])
		if err != nil {
			stmt.Close()

			return errors.Wrap(err, "Tx insert []User")
		}
	}

	stmt.Close()

	return errors.Wrap(err, "Tx insert []User")
}

func txDeleteUsers(tx *sqlx.Tx, id string) error {
	_, err := tx.Exec("DELETE FROM tbl_dbaas_users WHERE id=? OR service_id=?", id, id)

	return errors.Wrap(err, "Tx delete User by ID or ServiceID")
}

// TxDeleteUsers delete []User in Tx
func TxDeleteUsers(users []User) error {
<<<<<<< HEAD
	do := func(tx *sqlx.Tx) error {
		stmt, err := tx.Preparex("DELETE FROM tb_users WHERE id=?")
=======
	tx, err := GetTX()
	if err != nil {
		return err
	}
	defer tx.Rollback()

	stmt, err := tx.Preparex("DELETE FROM tbl_dbaas_users WHERE id=?")
	if err != nil {
		return errors.Wrap(err, "Tx prepare delete []User")
	}

	for i := range users {
		_, err = stmt.Exec(users[i].ID)
>>>>>>> 6edd586b
		if err != nil {
			return errors.Wrap(err, "Tx prepare delete []User")
		}

		for i := range users {
			_, err = stmt.Exec(users[i].ID)
			if err != nil {
				stmt.Close()

				return errors.Wrap(err, "Tx delete User by ID:"+users[i].ID)
			}
		}

		stmt.Close()

		return err
	}

	return txFrame(do)
}

// DeteleServiceRelation delelte related record about Service,
// include Service,Unit,BackupStrategy,IP,Port,LocalVolume,UnitConfig.
// delete in a Tx
func DeteleServiceRelation(serviceID string, rmVolumes bool) error {
	units, err := ListUnitByServiceID(serviceID)
	if err != nil {
		return err
	}

	// recycle networking & ports & volumes
	ips := make([]IP, 0, 20)
	ports := make([]Port, 0, 20)
	volumes := make([]LocalVolume, 0, 20)

	for i := range units {

		ipl, err := ListIPByUnitID(units[i].ID)
		if err == nil {
			ips = append(ips, ipl...)
		}

		pl, err := ListPortsByUnit(units[i].ID)
		if err == nil {
			ports = append(ports, pl...)
		}

		vl, err := ListVolumesByUnitID(units[i].ID)
		if err == nil {
			volumes = append(volumes, vl...)
		}

	}

	for i := range ips {
		ips[i].Allocated = false
		ips[i].UnitID = ""
	}

	for i := range ports {
		ports[i].Allocated = false
		ports[i].Name = ""
		ports[i].UnitID = ""
		ports[i].UnitName = ""
		ports[i].Proto = ""
	}

	do := func(tx *sqlx.Tx) error {
		err := TxUpdateIPs(tx, ips)
		if err != nil {
			return err
		}

		err = TxUpdatePorts(tx, ports)
		if err != nil {
			return err
		}

		for i := range units {
			if rmVolumes {
				err = TxDeleteVolume(tx, units[i].ID)
				if err != nil {
					return err
				}
			}

			err = txDeleteUnitConfigByUnit(tx, units[i].ID)
			if err != nil {
				return err
			}
		}

		err = txDeleteBackupStrategy(tx, serviceID)
		if err != nil {
			return err
		}

		err = txDeleteUsers(tx, serviceID)
		if err != nil {
			return err
		}

		err = TxDeleteUnit(tx, serviceID)
		if err != nil {
			return err
		}

		err = txDeleteService(tx, serviceID)

		return err
	}

	return txFrame(do)
}

<<<<<<< HEAD
// TxInsertUnitWithPorts insert Unit and update []Port in a Tx
func TxInsertUnitWithPorts(u *Unit, ports []Port) error {
	do := func(tx *sqlx.Tx) (err error) {
		if u != nil {
			err = txInsertUnit(tx, *u)
			if err != nil {
				return err
			}
		}

		err = TxUpdatePorts(tx, ports)

		return err
	}

	return txFrame(do)
}

=======
>>>>>>> 6edd586b
// TxUpdateMigrateUnit update Unit and delete old LocalVolumes in a Tx
func TxUpdateMigrateUnit(u Unit, lvs []LocalVolume, reserveSAN bool) error {
	// update database :tb_unit
	// delete old localVolumes
	do := func(tx *sqlx.Tx) error {
		for i := range lvs {
			if reserveSAN && strings.HasSuffix(lvs[i].VGName, "_SAN_VG") {
				continue
			}
			err := TxDeleteVolume(tx, lvs[i].ID)
			if err != nil {
				return err
			}
		}
<<<<<<< HEAD
=======

		err := TxDeleteVolume(tx, lvs[i].ID)
		if err != nil {
			return err
		}
	}

	err = txUpdateUnit(tx, u)
	if err != nil {
		return err
	}
>>>>>>> 6edd586b

		return txUpdateUnit(tx, u)
	}

	return txFrame(do)
}<|MERGE_RESOLUTION|>--- conflicted
+++ resolved
@@ -37,11 +37,11 @@
 }
 
 func (c Container) tableName() string {
-	return "tbl_dbaas_container"
+	return "tb_container"
 }
 
 func TxInsertMultiContainer(tx *sqlx.Tx, clist []*Container) error {
-	query := "INSERT INTO tbl_dbaas_container (id,node_id,networking_id,ip_addr,ports,image,cpu_set,cpu_shares,ncpu,mem,mem_swap,storage_type,network_mode,volume_driver,volumes_from,filesystem,env,cmd,labels,create_at) VALUES (:id,:node_id,:networking_id,:ip_addr,:ports,:image,:cpu_set,:cpu_shares,:ncpu,:mem,:mem_swap,:storage_type,:network_mode,:volume_driver,:volumes_from,:filesystem,:env,:cmd,:labels,:create_at)"
+	query := "INSERT INTO tb_container (id,node_id,networking_id,ip_addr,ports,image,cpu_set,cpu_shares,ncpu,mem,mem_swap,storage_type,network_mode,volume_driver,volumes_from,filesystem,env,cmd,labels,create_at) VALUES (:id,:node_id,:networking_id,:ip_addr,:ports,:image,:cpu_set,:cpu_shares,:ncpu,:mem,:mem_swap,:storage_type,:network_mode,:volume_driver,:volumes_from,:filesystem,:env,:cmd,:labels,:create_at)"
 
 	stmt, err := tx.PrepareNamed(query)
 	if err != nil {
@@ -65,9 +65,9 @@
 }
 */
 
-const insertUnitQuery = "INSERT INTO tbl_dbaas_unit (id,name,type,image_id,image_name,service_id,node_id,container_id,unit_config_id,network_mode,status,latest_error,check_interval,created_at) VALUES (:id,:name,:type,:image_id,:image_name,:service_id,:node_id,:container_id,:unit_config_id,:network_mode,:status,:latest_error,:check_interval,:created_at)"
-
-// Unit is table tbl_dbaas_unit structure
+const insertUnitQuery = "INSERT INTO tb_unit (id,name,type,image_id,image_name,service_id,node_id,container_id,unit_config_id,network_mode,status,latest_error,check_interval,created_at) VALUES (:id,:name,:type,:image_id,:image_name,:service_id,:node_id,:container_id,:unit_config_id,:network_mode,:status,:latest_error,:check_interval,:created_at)"
+
+// Unit is table tb_unit structure
 type Unit struct {
 	ID          string `db:"id"`
 	Name        string `db:"name"` // <unit_id_8bit>_<service_name>
@@ -87,7 +87,7 @@
 }
 
 func (u Unit) tableName() string {
-	return "tbl_dbaas_unit"
+	return "tb_unit"
 }
 
 // GetUnit return Unit select by Name or ID or ContainerID
@@ -99,11 +99,23 @@
 		return u, err
 	}
 
-	const query = "SELECT * FROM tbl_dbaas_unit WHERE id=? OR name=? OR container_id=?"
+	const query = "SELECT * FROM tb_unit WHERE id=? OR name=? OR container_id=?"
 
 	err = db.Get(&u, query, nameOrID, nameOrID, nameOrID)
 
 	return u, errors.Wrap(err, "Get Unit By nameOrID")
+}
+
+// InsertUnit insert Unit
+func InsertUnit(u Unit) error {
+	db, err := getDB(false)
+	if err != nil {
+		return err
+	}
+
+	_, err = db.NamedExec(insertUnitQuery, &u)
+
+	return errors.Wrap(err, "insert Unit")
 }
 
 // txInsertUnit insert Unit in Tx
@@ -113,16 +125,27 @@
 	return errors.Wrap(err, "Tx insert Unit")
 }
 
-// InsertUnit insert Unit
-func InsertUnit(u Unit) error {
-	db, err := getDB(false)
-	if err != nil {
-		return err
-	}
-
-	_, err = db.NamedExec(insertUnitQuery, &u)
-
-	return errors.Wrap(err, "insert Unit")
+// TxInsertMultiUnit insert []Unit in Tx
+func TxInsertMultiUnit(tx *sqlx.Tx, units []*Unit) error {
+	stmt, err := tx.PrepareNamed(insertUnitQuery)
+	if err != nil {
+		return errors.Wrap(err, "Tx prepare insert Unit")
+	}
+
+	for i := range units {
+		if units[i] == nil {
+			continue
+		}
+
+		_, err = stmt.Exec(units[i])
+		if err != nil {
+			stmt.Close()
+
+			return errors.Wrap(err, "Tx Insert Unit")
+		}
+	}
+
+	return stmt.Close()
 }
 
 // UpdateUnitInfo could update params of unit
@@ -132,7 +155,7 @@
 		return err
 	}
 
-	const query = "UPDATE tbl_dbaas_unit SET name=:name,type=:type,image_id=:image_id,image_name=:image_name,service_id=:service_id,node_id=:node_id,container_id=:container_id,unit_config_id=:unit_config_id,network_mode=:network_mode,status=:status,latest_error=:latest_error,check_interval=:check_interval,created_at=:created_at WHERE id=:id"
+	const query = "UPDATE tb_unit SET name=:name,type=:type,image_id=:image_id,image_name=:image_name,service_id=:service_id,node_id=:node_id,container_id=:container_id,unit_config_id=:unit_config_id,network_mode=:network_mode,status=:status,latest_error=:latest_error,check_interval=:check_interval,created_at=:created_at WHERE id=:id"
 
 	_, err = db.NamedExec(query, &unit)
 
@@ -141,7 +164,7 @@
 
 // txUpdateUnit upate unit params in tx
 func txUpdateUnit(tx *sqlx.Tx, unit Unit) error {
-	const query = "UPDATE tbl_dbaas_unit SET node_id=:node_id,container_id=:container_id,status=:status,latest_error=:latest_error,created_at=:created_at WHERE id=:id"
+	const query = "UPDATE tb_unit SET node_id=:node_id,container_id=:container_id,status=:status,latest_error=:latest_error,created_at=:created_at WHERE id=:id"
 
 	_, err := tx.NamedExec(query, unit)
 
@@ -155,7 +178,7 @@
 		operator = "<>"
 	}
 
-	query := fmt.Sprintf("UPDATE tbl_dbaas_unit SET status=? WHERE id=? AND status%s?", operator)
+	query := fmt.Sprintf("UPDATE tb_unit SET status=? WHERE id=? AND status%s?", operator)
 
 	db, err := getDB(false)
 	if err != nil {
@@ -163,7 +186,7 @@
 	}
 
 	var status int64
-	err = db.Get(&status, "SELECT status FROM tbl_dbaas_unit WHERE id=?", u.ID)
+	err = db.Get(&status, "SELECT status FROM tb_unit WHERE id=?", u.ID)
 	if err != nil {
 		return errors.Wrap(err, "Unit status CAS")
 	}
@@ -226,7 +249,7 @@
 }
 
 func txUpdateUnitStatus(tx *sqlx.Tx, unit *Unit, status int64, msg string) error {
-	_, err := tx.Exec("UPDATE tbl_dbaas_unit SET status=?,latest_error=? WHERE id=?", status, msg, unit.ID)
+	_, err := tx.Exec("UPDATE tb_unit SET status=?,latest_error=? WHERE id=?", status, msg, unit.ID)
 	if err != nil {
 		return errors.Wrap(err, "Tx update Unit status")
 	}
@@ -239,7 +262,7 @@
 
 // TxDeleteUnit delete Unit by name or ID or ServiceID in Tx
 func TxDeleteUnit(tx *sqlx.Tx, nameOrID string) error {
-	_, err := tx.Exec("DELETE FROM tbl_dbaas_unit WHERE id=? OR name=? OR service_id=?", nameOrID, nameOrID, nameOrID)
+	_, err := tx.Exec("DELETE FROM tb_unit WHERE id=? OR name=? OR service_id=?", nameOrID, nameOrID, nameOrID)
 
 	return errors.Wrap(err, "Tx delete Unit by nameOrID or ServiceID")
 }
@@ -252,7 +275,7 @@
 	}
 
 	var out []Unit
-	const query = "SELECT * FROM tbl_dbaas_unit WHERE service_id=?"
+	const query = "SELECT * FROM tb_unit WHERE service_id=?"
 
 	err = db.Select(&out, query, id)
 
@@ -274,31 +297,6 @@
 	return out, errors.Wrap(err, "list []Unit by EngineID")
 }
 
-// ListUnitByEngine returns []Unit select by EngineID
-func ListUnitByEngine(id string) ([]Unit, error) {
-	db, err := getDB(false)
-	if err != nil {
-		return nil, err
-	}
-
-	var out []Unit
-	const query = "SELECT * FROM tbl_dbaas_unit WHERE node_id=?"
-
-	err = db.Select(&out, query, id)
-	if err == nil {
-		return out, nil
-	}
-
-	db, err = getDB(true)
-	if err != nil {
-		return nil, err
-	}
-
-	err = db.Select(&out, query, id)
-
-	return out, errors.Wrap(err, "list []Unit by EngineID")
-}
-
 // CountUnitByNode returns len of []Unit select Unit by EngineID
 func CountUnitByNode(id string) (int, error) {
 	db, err := getDB(false)
@@ -307,7 +305,7 @@
 	}
 
 	count := 0
-	const query = "SELECT COUNT(id) from tbl_dbaas_unit WHERE node_id=?"
+	const query = "SELECT COUNT(id) from tb_unit WHERE node_id=?"
 
 	err = db.Get(&count, query, id)
 
@@ -325,7 +323,7 @@
 		return 0, err
 	}
 
-	query, args, err := sqlx.In("SELECT COUNT(container_id) FROM tbl_dbaas_unit WHERE node_id IN (?);", engines)
+	query, args, err := sqlx.In("SELECT COUNT(container_id) FROM tb_unit WHERE node_id IN (?);", engines)
 	if err != nil {
 		return 0, err
 	}
@@ -342,19 +340,10 @@
 		if unit != nil && unit.ID != "" {
 			const query = "UPDATE tb_unit SET unit_config_id=? WHERE id=?"
 
-<<<<<<< HEAD
 			_, err = tx.Exec(query, config.ID, unit.ID)
 			if err != nil {
 				return errors.Wrap(err, "Tx Update Unit ConfigID")
 			}
-=======
-	if unit != nil && unit.ID != "" {
-		const query = "UPDATE tbl_dbaas_unit SET unit_config_id=? WHERE id=?"
-
-		_, err = tx.Exec(query, config.ID, unit.ID)
-		if err != nil {
-			return errors.Wrap(err, "Tx Update Unit ConfigID")
->>>>>>> 6edd586b
 		}
 
 		config.UnitID = unit.ID
@@ -372,20 +361,19 @@
 	return err
 }
 
-const insertServiceQuery = "INSERT INTO tbl_dbaas_service (id,name,description,architecture,business_code,auto_healing,auto_scaling,status,backup_max_size,backup_files_retention,created_at,finished_at) VALUES (:id,:name,:description,:architecture,:business_code,:auto_healing,:auto_scaling,:status,:backup_max_size,:backup_files_retention,:created_at,:finished_at)"
-
-// Service if table tbl_dbaas_service structure
+const insertServiceQuery = "INSERT INTO tb_service (id,name,description,architecture,business_code,auto_healing,auto_scaling,status,backup_max_size,backup_files_retention,created_at,finished_at) VALUES (:id,:name,:description,:architecture,:business_code,:auto_healing,:auto_scaling,:status,:backup_max_size,:backup_files_retention,:created_at,:finished_at)"
+
+// Service if table tb_service structure
 type Service struct {
-	ID           string `db:"id"`
-	Name         string `db:"name"`
-	Desc         string `db:"description"` // short for Description
-	Architecture string `db:"architecture"`
-	BusinessCode string `db:"business_code"`
-	AutoHealing  bool   `db:"auto_healing"`
-	AutoScaling  bool   `db:"auto_scaling"`
-	//	HighAvailable     bool   `db:"high_available"`
-	Status            int64 `db:"status"`
-	BackupMaxSizeByte int   `db:"backup_max_size"`
+	ID                string `db:"id"`
+	Name              string `db:"name"`
+	Desc              string `db:"description"` // short for Description
+	Architecture      string `db:"architecture"`
+	BusinessCode      string `db:"business_code"`
+	AutoHealing       bool   `db:"auto_healing"`
+	AutoScaling       bool   `db:"auto_scaling"`
+	Status            int64  `db:"status"`
+	BackupMaxSizeByte int    `db:"backup_max_size"`
 	// count by Day,used in swarm.BackupTaskCallback(),calculate BackupFile.Retention
 	BackupFilesRetention int       `db:"backup_files_retention"`
 	CreatedAt            time.Time `db:"created_at"`
@@ -393,7 +381,7 @@
 }
 
 func (svc Service) tableName() string {
-	return "tbl_dbaas_service"
+	return "tb_service"
 }
 
 // ListServices returns all []Service
@@ -404,7 +392,7 @@
 	}
 
 	var out []Service
-	const query = "SELECT * FROM tbl_dbaas_service"
+	const query = "SELECT * FROM tb_service"
 
 	err = db.Select(&out, query)
 
@@ -419,87 +407,38 @@
 	}
 
 	s := Service{}
-	const query = "SELECT * FROM tbl_dbaas_service WHERE id=? OR name=?"
+	const query = "SELECT * FROM tb_service WHERE id=? OR name=?"
 
 	err = db.Get(&s, query, nameOrID, nameOrID)
 
 	return s, errors.Wrap(err, "get Service by nameOrID")
 }
 
-<<<<<<< HEAD
+// GetServiceStatus returns Service Status select by ID or Name
+func GetServiceStatus(nameOrID string) (int, error) {
+	db, err := getDB(false)
+	if err != nil {
+		return 0, err
+	}
+
+	var n int
+	const query = "SELECT status FROM tb_service WHERE id=? OR name=?"
+
+	err = db.Get(&n, query, nameOrID, nameOrID)
+
+	return n, errors.Wrap(err, "get Service.Status by nameOrID")
+}
+
 // GetServiceByUnit returns Service select by Unit ID or Name.
 func GetServiceByUnit(nameOrID string) (Service, error) {
 	db, err := getDB(false)
-=======
-// GetServiceStatus returns Service Status select by ID or Name
-func GetServiceStatus(nameOrID string) (int, error) {
-	db, err := getDB(false)
-	if err != nil {
-		return 0, err
-	}
-
-	var n int
-	const query = "SELECT status FROM tbl_dbaas_service WHERE id=? OR name=?"
-
-	err = db.Get(&n, query, nameOrID, nameOrID)
-
-	return n, errors.Wrap(err, "get Service.Status by nameOrID")
-}
-
-func TxServiceStatusCAS(nameOrID string, val int, finish time.Time, f func(val int) bool) (bool, int, error) {
-	tx, err := GetTX()
-	if err != nil {
-		return false, 0, err
-	}
-	defer tx.Rollback()
-
-	var n int
-	const query = "SELECT status FROM tbl_dbaas_service WHERE id=? OR name=?"
-
-	err = tx.Get(&n, query, nameOrID, nameOrID)
-	if err != nil {
-		return false, 0, errors.Wrap(err, "Tx get Service Status")
-	}
-
-	if !f(n) {
-		return false, n, nil
-	}
-
-	_, err = tx.Exec("UPDATE tbl_dbaas_service SET status=?,finished_at=? WHERE id=? OR name=?", val, finish, nameOrID, nameOrID)
-	if err != nil {
-		return false, val, errors.Wrap(err, "Tx update Service status")
-	}
-
-	err = tx.Commit()
-	if err == nil {
-		return true, val, nil
-	}
-
-	return false, n, errors.Wrap(err, "Tx Service Status CAS")
-}
-
-func UpdateServiceStatus(nameOrID string, val int, finish time.Time) error {
-	db, err := getDB(false)
-	if err != nil {
-		return err
-	}
-
-	_, err = db.Exec("UPDATE tbl_dbaas_service SET status=?,finished_at=? WHERE id=? OR name=?", val, finish, nameOrID, nameOrID)
-
-	return errors.Wrap(err, "update Service Status")
-}
-
-// TxGetServiceByUnit returns Service select by Unit ID or Name.
-func TxGetServiceByUnit(unit string) (Service, error) {
-	tx, err := GetTX()
->>>>>>> 6edd586b
 	if err != nil {
 		return Service{}, err
 	}
 
 	const (
-		queryUnit    = "SELECT service_id FROM tbl_dbaas_unit WHERE id=? OR name=?"
-		queryService = "SELECT * FROM tbl_dbaas_service WHERE id=?"
+		queryUnit    = "SELECT service_id FROM tb_unit WHERE id=? OR name=?"
+		queryService = "SELECT * FROM tb_service WHERE id=?"
 	)
 
 	var (
@@ -507,11 +446,7 @@
 		service Service
 	)
 
-<<<<<<< HEAD
 	err = db.Get(&id, queryUnit, nameOrID, nameOrID)
-=======
-	err = tx.Get(&id, queryUnit, unit, unit)
->>>>>>> 6edd586b
 	if err != nil {
 		return Service{}, errors.Wrap(err, "Tx get Unit")
 	}
@@ -522,6 +457,18 @@
 	}
 
 	return service, errors.Wrap(err, "Tx get Service by unit")
+}
+
+// UpdateServcieDesc update Service Description
+func UpdateServiceStatus(nameOrID string, val int, finish time.Time) error {
+	db, err := getDB(false)
+	if err != nil {
+		return err
+	}
+
+	_, err = db.Exec("UPDATE tb_service SET status=?,finished_at=? WHERE id=? OR name=?", val, finish, nameOrID, nameOrID)
+
+	return errors.Wrap(err, "update Service Status")
 }
 
 // UpdateServcieDesc update Service Description
@@ -531,24 +478,43 @@
 		return err
 	}
 
-	const query = "UPDATE tbl_dbaas_service SET backup_max_size=?,description=? WHERE id=?"
-
-<<<<<<< HEAD
-=======
+	const query = "UPDATE tb_service SET backup_max_size=?,description=? WHERE id=?"
+
 	_, err = db.Exec(query, size, desc, id)
+
+	return errors.Wrap(err, "update Service.Desc")
+}
+
+func TxServiceStatusCAS(nameOrID string, val int, finish time.Time, f func(val int) bool) (bool, int, error) {
+	tx, err := getTx()
+	if err != nil {
+		return false, 0, err
+	}
+	defer tx.Rollback()
+
+	var n int
+	const query = "SELECT status FROM tb_service WHERE id=? OR name=?"
+
+	err = tx.Get(&n, query, nameOrID, nameOrID)
+	if err != nil {
+		return false, 0, errors.Wrap(err, "Tx get Service Status")
+	}
+
+	if !f(n) {
+		return false, n, nil
+	}
+
+	_, err = tx.Exec("UPDATE tb_service SET status=?,finished_at=? WHERE id=? OR name=?", val, finish, nameOrID, nameOrID)
+	if err != nil {
+		return false, val, errors.Wrap(err, "Tx update Service status")
+	}
+
+	err = tx.Commit()
 	if err == nil {
-		return nil
-	}
-
-	db, err = getDB(true)
-	if err != nil {
-		return err
-	}
-
->>>>>>> 6edd586b
-	_, err = db.Exec(query, desc, id)
-
-	return errors.Wrap(err, "update Service.Desc")
+		return true, val, nil
+	}
+
+	return false, n, errors.Wrap(err, "Tx Service Status CAS")
 }
 
 // TxSaveService insert Service & BackupStrategy & Task & []User in Tx.
@@ -589,7 +555,6 @@
 	return errors.Wrap(err, "Tx insert Service")
 }
 
-<<<<<<< HEAD
 // SetServiceStatus update Service Status
 func (svc *Service) SetServiceStatus(state int64, finish time.Time) error {
 	db, err := getDB(false)
@@ -627,23 +592,6 @@
 		} else {
 			_, err = tx.Exec("UPDATE tb_service SET status=?,finished_at=? WHERE id=?", state, finish, svc.ID)
 		}
-=======
-// TxSetServiceStatus update Service Status and Task Status in Tx.
-func TxSetServiceStatus(svc *Service, task *Task, state, tstate int64, finish time.Time, msg string) error {
-	tx, err := GetTX()
-	if err != nil {
-		return err
-	}
-	defer tx.Rollback()
-
-	if finish.IsZero() {
-		_, err := tx.Exec("UPDATE tbl_dbaas_service SET status=? WHERE id=?", state, svc.ID)
-		if err != nil {
-			return errors.Wrap(err, "Tx update Service status")
-		}
-	} else {
-		_, err := tx.Exec("UPDATE tbl_dbaas_service SET status=?,finished_at=? WHERE id=?", state, finish, svc.ID)
->>>>>>> 6edd586b
 		if err != nil {
 			return errors.Wrap(err, "Tx update Service status")
 		}
@@ -665,12 +613,12 @@
 }
 
 func txDeleteService(tx *sqlx.Tx, nameOrID string) error {
-	_, err := tx.Exec("DELETE FROM tbl_dbaas_service WHERE id=? OR name=?", nameOrID, nameOrID)
+	_, err := tx.Exec("DELETE FROM tb_service WHERE id=? OR name=?", nameOrID, nameOrID)
 
 	return err
 }
 
-const insertUserQuery = "INSERT INTO tbl_dbaas_users (id,service_id,type,username,password,role,read_only,blacklist,whitelist,created_at) VALUES (:id,:service_id,:type,:username,:password,:role,:read_only,:blacklist,:whitelist,:created_at)"
+const insertUserQuery = "INSERT INTO tb_users (id,service_id,type,username,password,role,read_only,blacklist,whitelist,created_at) VALUES (:id,:service_id,:type,:username,:password,:role,:read_only,:blacklist,:whitelist,:created_at)"
 
 // User is for DB and Proxy
 type User struct {
@@ -691,7 +639,7 @@
 }
 
 func (u User) tableName() string {
-	return "tbl_dbaas_users"
+	return "tb_users"
 }
 
 // ListUsersByService returns []User select by serviceID and User type if assigned
@@ -703,9 +651,9 @@
 
 	var users []User
 	if _type == "" {
-		err = db.Select(&users, "SELECT * FROM tbl_dbaas_users WHERE service_id=?", service)
+		err = db.Select(&users, "SELECT * FROM tb_users WHERE service_id=?", service)
 	} else {
-		err = db.Select(&users, "SELECT * FROM tbl_dbaas_users WHERE service_id=? AND type=?", service, _type)
+		err = db.Select(&users, "SELECT * FROM tb_users WHERE service_id=? AND type=?", service, _type)
 	}
 	if err != nil {
 		return nil, errors.Wrap(err, "list []User by serviceID")
@@ -799,16 +747,8 @@
 			if err = update[i].jsonEncode(); err != nil {
 				stmt.Close()
 
-<<<<<<< HEAD
 				return err
 			}
-=======
-	const query = "UPDATE tbl_dbaas_users SET type=:type,password=:password,role=:role,read_only=:read_only,blacklist=:blacklist,whitelist=:whitelist WHERE id=:id OR username=:username"
-	stmt, err := tx.PrepareNamed(query)
-	if err != nil {
-		return errors.Wrap(err, "Tx prepare update User")
-	}
->>>>>>> 6edd586b
 
 			_, err = stmt.Exec(update[i])
 			if err != nil {
@@ -865,31 +805,15 @@
 }
 
 func txDeleteUsers(tx *sqlx.Tx, id string) error {
-	_, err := tx.Exec("DELETE FROM tbl_dbaas_users WHERE id=? OR service_id=?", id, id)
+	_, err := tx.Exec("DELETE FROM tb_users WHERE id=? OR service_id=?", id, id)
 
 	return errors.Wrap(err, "Tx delete User by ID or ServiceID")
 }
 
 // TxDeleteUsers delete []User in Tx
 func TxDeleteUsers(users []User) error {
-<<<<<<< HEAD
 	do := func(tx *sqlx.Tx) error {
 		stmt, err := tx.Preparex("DELETE FROM tb_users WHERE id=?")
-=======
-	tx, err := GetTX()
-	if err != nil {
-		return err
-	}
-	defer tx.Rollback()
-
-	stmt, err := tx.Preparex("DELETE FROM tbl_dbaas_users WHERE id=?")
-	if err != nil {
-		return errors.Wrap(err, "Tx prepare delete []User")
-	}
-
-	for i := range users {
-		_, err = stmt.Exec(users[i].ID)
->>>>>>> 6edd586b
 		if err != nil {
 			return errors.Wrap(err, "Tx prepare delete []User")
 		}
@@ -1005,7 +929,6 @@
 	return txFrame(do)
 }
 
-<<<<<<< HEAD
 // TxInsertUnitWithPorts insert Unit and update []Port in a Tx
 func TxInsertUnitWithPorts(u *Unit, ports []Port) error {
 	do := func(tx *sqlx.Tx) (err error) {
@@ -1024,8 +947,6 @@
 	return txFrame(do)
 }
 
-=======
->>>>>>> 6edd586b
 // TxUpdateMigrateUnit update Unit and delete old LocalVolumes in a Tx
 func TxUpdateMigrateUnit(u Unit, lvs []LocalVolume, reserveSAN bool) error {
 	// update database :tb_unit
@@ -1040,20 +961,6 @@
 				return err
 			}
 		}
-<<<<<<< HEAD
-=======
-
-		err := TxDeleteVolume(tx, lvs[i].ID)
-		if err != nil {
-			return err
-		}
-	}
-
-	err = txUpdateUnit(tx, u)
-	if err != nil {
-		return err
-	}
->>>>>>> 6edd586b
 
 		return txUpdateUnit(tx, u)
 	}
