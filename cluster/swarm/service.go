package swarm

import (
	"bytes"
	"database/sql"
	"encoding/json"
	"fmt"
	"regexp"
	"strings"
	"sync"
	"sync/atomic"
	"time"

	"github.com/Sirupsen/logrus"
	"github.com/docker/engine-api/types"
	"github.com/docker/engine-api/types/container"
	"github.com/docker/swarm/api/structs"
	"github.com/docker/swarm/cluster"
	"github.com/docker/swarm/cluster/swarm/database"
	"github.com/docker/swarm/utils"
	"github.com/pkg/errors"
	swm_structs "github.com/yiduoyunQ/sm/sm-svr/structs"
	"github.com/yiduoyunQ/smlib"
	"golang.org/x/net/context"
)

var errServiceNotFound = errors.New("service not found")

// Service a set of units
type Service struct {
	failureRetry int

	sync.RWMutex

	statusLock statusLock

	database.Service

	base *structs.PostServiceRequest

	units  []*unit
	users  []database.User
	backup *database.BackupStrategy

	authConfig *types.AuthConfig
}

func newService(service database.Service, unitNum, retries int) *Service {
	return &Service{
		failureRetry: retries,
		Service:      service,
		units:        make([]*unit, 0, unitNum),
		statusLock:   defaultServiceStatusLock(service.ID),
	}
}

<<<<<<< HEAD
func buildService(req structs.PostServiceRequest,
	authConfig *types.AuthConfig) (*Service, *database.Task, error) {
=======
func buildService(req structs.PostServiceRequest, authConfig *types.AuthConfig, sysConfig database.Configurations, retries int) (*Service, *database.Task, error) {
>>>>>>> 6edd586b
	if req.ID == "" {
		req.ID = utils.Generate64UUID()
	}

	desc, err := json.Marshal(req)
	if err != nil {
		logrus.WithError(err).Error("JSON marshal error")
	}

	service := database.Service{
<<<<<<< HEAD
		ID:                   req.ID,
		Name:                 req.Name,
		Desc:                 string(desc),
		Architecture:         req.Architecture,
		BusinessCode:         req.BusinessCode,
		AutoHealing:          req.AutoHealing,
		AutoScaling:          req.AutoScaling,
		HighAvailable:        req.HighAvailable,
		Status:               statusServiceInit,
=======
		ID:           req.ID,
		Name:         req.Name,
		Desc:         string(desc),
		Architecture: req.Architecture,
		BusinessCode: req.BusinessCode,
		AutoHealing:  req.AutoHealing,
		AutoScaling:  req.AutoScaling,
		// HighAvailable:        req.HighAvailable,
		Status:               statusServcieBuilding,
>>>>>>> 6edd586b
		BackupMaxSizeByte:    req.BackupMaxSize,
		BackupFilesRetention: req.BackupRetention,
		CreatedAt:            time.Now(),
	}

	strategy, err := newBackupStrategy(service.ID, req.BackupStrategy)
	if err != nil {
		return nil, nil, err
	}

	_, nodeNum, err := parseServiceArch(req.Architecture)
	if err != nil {
		return nil, nil, err
	}

	users := defaultServiceUsers(service.ID, sysConfig)
	users = append(users, converteToUsers(service.ID, req.Users)...)

	svc := newService(service, nodeNum, retries)

	svc.Lock()
	defer svc.Unlock()

	svc.backup = strategy
	svc.base = &req
	svc.authConfig = authConfig
	svc.users = users

	task := database.NewTask(svc.Name, serviceCreateTask, svc.ID, "create service", nil, 0)

	err = database.TxSaveService(svc.Service, svc.backup, &task, svc.users)

	return svc, &task, err
}

func newBackupStrategy(service string, strategy *structs.BackupStrategy) (*database.BackupStrategy, error) {
	if strategy == nil {
		return nil, nil
	}
	var (
		valid = time.Time{}
		err   error
	)
	if strategy.Valid != "" {
		valid, err = utils.ParseStringToTime(strategy.Valid)
		if err != nil {
			return nil, errors.Wrap(err, "parse BackupStrategy.Valid to time.Time")
		}
	}

	return &database.BackupStrategy{
		ID:        utils.Generate64UUID(),
		Name:      strategy.Name,
		Type:      strategy.Type,
		ServiceID: service,
		Spec:      strategy.Spec,
		Valid:     valid,
		Enabled:   true,
		BackupDir: strategy.BackupDir,
		Timeout:   strategy.Timeout,
		CreatedAt: time.Now(),
	}, nil
}

func (svc *Service) replaceBackupStrategy(req structs.BackupStrategy) (*database.BackupStrategy, error) {
	backup, err := newBackupStrategy(svc.ID, &req)
	if err != nil || backup == nil {
		return nil, errors.Errorf("with non Backup Strategy,%+v", err)
	}

	err = database.InsertBackupStrategy(*backup)
	if err != nil {
		return nil, err
	}

	svc.Lock()
	svc.backup = backup
	svc.Unlock()

	return backup, nil
}

// DeleteServiceBackupStrategy delete the strategy
func DeleteServiceBackupStrategy(strategy string) error {
	backup, err := database.GetBackupStrategy(strategy)
	if err != nil {
		return err
	}

	if backup.Enabled {
		return errors.Errorf("BackupStrategy %s is using,Cannot delete", strategy)
	}

	err = database.DeleteBackupStrategy(strategy)

	return err
}

// AddServiceUsers add users into service
func (svc *Service) AddServiceUsers(req []structs.User) (int, error) {
	done, val, err := svc.statusLock.CAS(statusServiceUsersUpdating, isStatusNotInProgress)
	if err != nil {
		return 0, err
	}
	if !done {
		return 0, errors.Errorf("Service %s status conflict,got (%x)", svc.Name, val)
	}

	field := logrus.WithField("Service", svc.Name)

	svc.Lock()

	defer func() {
		state := statusServiceUsersUpdated
		if err != nil {
			field.Errorf("%+v", err)

			state = statusServiceUsersUpdateFailed
		}

		_err := svc.statusLock.SetStatus(state)
		if _err != nil {
			field.Errorf("%+v", err)
		}

		svc.Unlock()
	}()

	code := 200

	list, err := svc.getUsers()
	if err != nil {
		return 0, err
	}

	users := converteToUsers(svc.ID, req)
	update := make([]database.User, 0, len(req))
	addition := make([]database.User, 0, len(req))
	for i := range users {
		exist := false
		for u := range list {
			if list[u].Username == users[i].Username {
				users[i].ID = list[u].ID
				users[i].CreatedAt = list[u].CreatedAt

				update = append(update, users[i])
				exist = true
				break
			}
		}
		if !exist {
			addition = append(addition, users[i])
		}
	}

	addr, port, err := svc.getSwitchManagerAddr()
	if err != nil {
		return 0, err
	}

	swmUsers := converteToSWM_Users(addition)
	for i := range swmUsers {

		code = 201
		err := smlib.AddUser(addr, port, swmUsers[i])
		if err != nil {
			return 0, errors.Wrap(err, "add user to switch manager")
		}
		logrus.Debug("add User:", swmUsers[i].UserName)
	}

	swmUsers = converteToSWM_Users(update)
	for i := range swmUsers {
		err := smlib.UptUser(addr, port, swmUsers[i])
		if err != nil {
			return 0, errors.Wrap(err, "update user to switch manager")
		}
		logrus.Debug("update User:", swmUsers[i].UserName)
	}

	err = database.TxUpdateUsers(addition, update)
	if err != nil {
		return 0, err
	}

	_, err = svc.reloadUsers()

	return code, err
}

// DeleteServiceUsers delete service users
func (svc *Service) DeleteServiceUsers(usernames []string, all bool) error {
	svc.Lock()
	defer svc.Unlock()

	users, err := svc.getUsers()
	if err != nil {
		return err
	}

	list := make([]database.User, 0, len(usernames))
	none := make([]string, 0, len(usernames))

	if all {
		list = users
	} else {

		for i := range usernames {
			exist := false

			for u := range users {

				if users[u].Username == usernames[i] {

					list = append(list, users[u])
					exist = true

					break
				}
			}

			if !exist {
				none = append(none, usernames[i])
			}
		}

		if len(none) > 0 {
			logrus.WithField("Service", svc.Name).Warnf("%s aren't service users", none)
		}
	}

	addr, port, err := svc.getSwitchManagerAddr()
	if err != nil {
		return err
	}

	swmUsers := converteToSWM_Users(list)

	for i := range swmUsers {
		err := smlib.DelUser(addr, port, swmUsers[i])
		if err != nil {
			return errors.Wrapf(err, "delete service user in switchManager,Service=%s,user=%v", svc.Name, swmUsers[i])
		}
	}

	err = database.TxDeleteUsers(list)
	if err != nil {
		return err
	}

	svc.reloadUsers()

	return nil
}

func defaultServiceUsers(service string, sys database.Configurations) []database.User {
	now := time.Now()
	return []database.User{
		database.User{
			ID:        utils.Generate32UUID(),
			ServiceID: service,
			Type:      User_Type_DB,
			Username:  sys.CheckUsername,
			Password:  sys.CheckPassword,
			Role:      _User_Check_Role,
			ReadOnly:  false,
			CreatedAt: now,
		},
		database.User{
			ID:        utils.Generate32UUID(),
			ServiceID: service,
			Type:      User_Type_DB,
			Username:  sys.MonitorUsername,
			Password:  sys.MonitorPassword,
			Role:      _User_Monitor_Role,
			ReadOnly:  false,
			CreatedAt: now,
		},
		database.User{
			ID:        utils.Generate32UUID(),
			ServiceID: service,
			Type:      User_Type_DB,
			Username:  sys.ApplicationUsername,
			Password:  sys.ApplicationPassword,
			Role:      _User_Application_Role,
			ReadOnly:  false,
			CreatedAt: now,
		},
		database.User{
			ID:        utils.Generate32UUID(),
			ServiceID: service,
			Type:      User_Type_DB,
			Username:  sys.DBAUsername,
			Password:  sys.DBAPassword,
			Role:      _User_DBA_Role,
			ReadOnly:  false,
			CreatedAt: now,
		},
		database.User{
			ID:        utils.Generate32UUID(),
			ServiceID: service,
			Type:      User_Type_DB,
			Username:  sys.DBUsername,
			Password:  sys.DBPassword,
			Role:      _User_DB_Role,
			ReadOnly:  false,
			CreatedAt: now,
		},
		database.User{
			ID:        utils.Generate32UUID(),
			ServiceID: service,
			Type:      User_Type_DB,
			Username:  sys.ReplicationUsername,
			Password:  sys.ReplicationPassword,
			Role:      _User_Replication_Role,
			ReadOnly:  false,
			CreatedAt: now,
		},
	}
}

func converteToUsers(service string, users []structs.User) []database.User {
	out := make([]database.User, 0, len(users))
	now := time.Now()

	for i := range users {

		switch {
		case users[i].Type == User_Type_DB:
		case users[i].Type == User_Type_Proxy:

		case strings.ToLower(users[i].Type) == strings.ToLower(User_Type_DB):

			users[i].Type = User_Type_DB

		case strings.ToLower(users[i].Type) == strings.ToLower(User_Type_Proxy):

			users[i].Type = User_Type_Proxy

		default:
			logrus.WithField("Service", service).Warnf("skip:%s Role='%s'", users[i].Username, users[i].Type)
			continue
		}

		switch {
		case users[i].Role == _User_DB_Role:
		case users[i].Role == _User_Application_Role:
		case users[i].Role == _User_Check_Role:
		case users[i].Role == _User_DBA_Role:
		case users[i].Role == _User_Monitor_Role:
		case users[i].Role == _User_Replication_Role:

		case strings.ToLower(users[i].Role) == strings.ToLower(_User_DB_Role):

			users[i].Role = _User_DB_Role

		case strings.ToLower(users[i].Role) == strings.ToLower(_User_Application_Role):

			users[i].Role = _User_Application_Role

		default:
			logrus.WithField("Service", service).Warnf("skip:%s Role='%s'", users[i].Username, users[i].Role)
			continue
		}

		out = append(out, database.User{
			ID:        utils.Generate32UUID(),
			ServiceID: service,
			Type:      users[i].Type,
			Username:  users[i].Username,
			Password:  users[i].Password,
			Role:      users[i].Role,
			ReadOnly:  users[i].ReadOnly,
			Blacklist: users[i].Blacklist,
			Whitelist: users[i].Whitelist,
			CreatedAt: now,
		})
	}

	return out
}

func converteToSWM_Users(users []database.User) []swm_structs.User {
	out := make([]swm_structs.User, 0, len(users))

	for i := range users {
		switch {
		case users[i].Type == User_Type_Proxy:
		case users[i].Type == User_Type_DB:

		case strings.ToLower(users[i].Type) == strings.ToLower(User_Type_DB):

			users[i].Type = User_Type_DB

		case strings.ToLower(users[i].Type) == strings.ToLower(User_Type_Proxy):

			users[i].Type = User_Type_Proxy

		default:
			logrus.WithField("Service", users[i].ServiceID).Warnf("skip:%s Type='%s'", users[i].Username, users[i].Type)
			continue
		}

		switch {
		case users[i].Role == _User_DB_Role:
		case users[i].Role == _User_Application_Role:

		case strings.ToLower(users[i].Role) == strings.ToLower(_User_DB_Role):

			users[i].Role = _User_DB_Role

		case strings.ToLower(users[i].Role) == strings.ToLower(_User_Application_Role):

			users[i].Role = _User_Application_Role

		default:
			logrus.WithField("Service", users[i].ServiceID).Warnf("skip:%s Role='%s'", users[i].Username, users[i].Role)
			continue
		}

		out = append(out, swm_structs.User{
			Id:        users[i].ID,
			Type:      users[i].Type,
			UserName:  users[i].Username,
			Password:  users[i].Password,
			Role:      users[i].Role,
			BlackList: users[i].Blacklist,
			WhiteList: users[i].Whitelist,
			ReadOnly:  users[i].ReadOnly,
		})
	}

	return out
}

func (svc *Service) getUsers() ([]database.User, error) {
	if len(svc.users) > 0 {
		return svc.users, nil
	}

	out, err := database.ListUsersByService(svc.ID, "")
	if err != nil {
		return nil, err
	}

	if len(out) > 0 {
		svc.users = out
	}

	return svc.users, nil
}

func (svc *Service) reloadUsers() ([]database.User, error) {
	out, err := database.ListUsersByService(svc.ID, "")
	if err != nil {
		return nil, err
	}

	svc.users = out

	return out, nil
}

func (svc *Service) getUserByRole(role string) (database.User, error) {
	users, err := svc.getUsers()
	if err != nil {
		return database.User{}, err
	}

	for i := range users {
		if users[i].Role == role {
			return users[i], nil
		}
	}

	users, err = svc.reloadUsers()
	if err != nil {
		return database.User{}, err
	}

	for i := range users {
		if users[i].Role == role {
			return users[i], nil
		}
	}

	return database.User{}, errors.New("not found Service User")
}

func (svc *Service) getUnit(nameOrID string) (*unit, error) {
	for _, u := range svc.units {
		if (u.ID == nameOrID || u.Name == nameOrID) && u != nil {
			return u, nil
		}
	}

	return nil, errors.Errorf("not found Unit '%s'", nameOrID)
}

func (gd *Gardener) addService(svc *Service) error {
	if svc == nil {
		return errors.New("Service cannot be nil pointer")
	}

	gd.RLock()
	for i := range gd.services {
		if gd.services[i].ID == svc.ID || gd.services[i].Name == svc.Name {
			gd.RUnlock()

			return errors.Errorf("Service %s existed", svc.Name)
		}
	}
	gd.RUnlock()

	gd.Lock()
	gd.services = append(gd.services, svc)
	gd.Unlock()

	return nil
}

// GetService returns Service of the Gardener
func (gd *Gardener) GetService(nameOrID string) (*Service, error) {
	gd.RLock()

	for i := range gd.services {
		if gd.services[i].ID == nameOrID || gd.services[i].Name == nameOrID {
			gd.RUnlock()

			return gd.services[i], nil
		}
	}

	gd.RUnlock()

	return gd.reloadService(nameOrID)
}

func (gd *Gardener) reloadService(nameOrID string) (*Service, error) {
	service, err := database.GetService(nameOrID)
	if err != nil {
		if errors.Cause(err) == sql.ErrNoRows {
<<<<<<< HEAD
=======

>>>>>>> 6edd586b
			return nil, errors.Wrap(errServiceNotFound, "reload Service:"+nameOrID)
		}

		return nil, err
	}

	entry := logrus.WithField("Service", service.Name)

	units, err := database.ListUnitByServiceID(service.ID)
	if err != nil {
		return nil, err
	}

	svc := newService(service, len(units), int(gd.createRetry))
	svc.Lock()
	defer svc.Unlock()

	for i := range units {
		// rebuild units
		u, err := gd.reloadUnit(units[i])
		if err != nil {
			entry.WithField("Unit", units[i].Name).WithError(err).Error("reload unit")
		}

		svc.units = append(svc.units, &u)
	}

	strategies, err := database.ListBackupStrategyByServiceID(service.ID)
	if err != nil {
		entry.WithError(err).Warn("List Backup Strategy by ServiceID")
	}

	for i := range strategies {
		if strategies[i].Enabled &&
			strategies[i].Spec != manuallyBackupStrategy &&
			time.Now().Before(strategies[i].Valid) {

			svc.backup = &strategies[i]
			break
		}
	}

	if len(service.Desc) > 0 {
		err := json.Unmarshal([]byte(service.Desc), &svc.base)
		if err != nil {
			entry.WithError(err).Warn("JSON unmarshal Service.Description")
		}
	}

	svc.authConfig, err = gd.registryAuthConfig()
	if err != nil {
		entry.WithError(err).Error("Registry auth config")
	}

	_, err = svc.reloadUsers()
	if err != nil {
		entry.WithError(err).Error("list Users by serviceID:", service.ID)
	}

<<<<<<< HEAD
	svc := newService(service, len(units))
	svc.Lock()
	defer svc.Unlock()

	for i := range units {
		// rebuild units
		u, err := gd.reloadUnit(units[i])
		if err != nil {
			logrus.WithFields(logrus.Fields{
				"Service": service.Name,
				"Unit":    units[i].Name,
			}).WithError(err).Error("reload unit")
		}

		svc.units = append(svc.units, &u)
	}
	svc.backup = backup
	svc.base = base
	svc.users = users
	svc.authConfig = authConfig

	gd.Lock()
=======
	entry.Debug("reload Service")
>>>>>>> 6edd586b

	exist := false
	gd.Lock()
	for i := range gd.services {
		if gd.services[i].ID == svc.ID {
			gd.services[i] = svc
			exist = true
			break
		}
	}
	if !exist {
		gd.services = append(gd.services, svc)
	}
	gd.Unlock()

<<<<<<< HEAD
	logrus.WithField("Service", service.Name).Debug("reload Service")

=======
>>>>>>> 6edd586b
	return svc, nil
}

// CreateService create new Service,create and start the Service
func (gd *Gardener) CreateService(req structs.PostServiceRequest) (*Service, string, string, error) {
	authConfig, err := gd.registryAuthConfig()
	if err != nil {
		logrus.Errorf("get Registry Auth Config:%+v", err)
		return nil, "", "", err
	}

	sys, err := gd.systemConfig()
	if err != nil {
		return nil, "", "", err
	}

	svc, task, err := buildService(req, authConfig, sys, int(gd.createRetry))
	if err != nil {
		logrus.WithError(err).Error("build Service")

		return svc, "", task.ID, err
	}

	strategyID := ""
	svc.RLock()
	if svc.backup != nil {
		strategyID = svc.backup.ID
	}
	svc.RUnlock()

	logrus.WithFields(logrus.Fields{
		"Servcie": svc.Name,
	}).Info("Service saved into database")

	err = gd.addService(svc)
	if err != nil {
		logrus.WithField("Service", svc.Name).WithError(err).Error("Service add to Gardener")

		return svc, strategyID, task.ID, err
	}

	background := func(context.Context) error {
		ok, val, err := svc.statusLock.CAS(statusServiceAllocating, func(val int) bool {
			return val == statusServcieBuilding
		})
		if err != nil {
			return err
		}
		if !ok {
			return errors.Errorf("Service %s status conflict,want %x but got %x", svc.Name, statusServcieBuilding, val)
		}

		svc.Lock()
		defer svc.Unlock()

		entry := logrus.WithField("Service", svc.Name)

		err = gd.serviceScheduler(svc, task)
		if err != nil {
			entry.Errorf("scheduler:%+v", err)

			return err
		}

		entry.Debugf("scheduler OK!")

		err = gd.serviceExecute(svc)
		if err != nil {
			entry.Errorf("execute:%+v", err)

			return err
		}

		if svc.backup != nil {
			bs := newBackupJob(svc)
			gd.registerBackupStrategy(bs)
		}

		return nil
	}

	updater := func(code int, msg string) error {
		return database.UpdateTaskStatus(task, int64(code), time.Now(), msg)
	}

	worker := NewAsyncTask(context.Background(),
		background,
		nil,
		updater,
		10*time.Minute)

	err = worker.Run()
	if err != nil {
		logrus.WithField("Service", svc.Name).Errorf("%+v", err)
	}

	return svc, strategyID, task.ID, err
}

// RebuildService rebuilds the nameOrID Service
func (gd *Gardener) RebuildService(nameOrID string) (*Service, string, string, error) {
<<<<<<< HEAD
	svc, err := gd.reloadService(nameOrID)
	if err != nil {
		return nil, "", "", err
	}

	if svc.Status != statusServiceAlloctionFailed &&
		svc.Status != statusServiceCreateFailed &&
		svc.Status != statusServiceStartFailed {
		return nil, "", "", errors.Errorf("Service status conflict,%d none of (%d,%d,%d)",
			svc.Status, statusServiceAlloctionFailed, statusServiceCreateFailed, statusServiceStartFailed)
	}

	desc := structs.PostServiceRequest{ID: svc.ID}

	if err := json.Unmarshal([]byte(svc.Desc), &desc); err != nil {
		return nil, "", "", errors.Wrap(err, "decode description failed")
	}

	err = gd.RemoveService(nameOrID, true, true, 0)
=======
	svc, err := gd.GetService(nameOrID)
	if errors.Cause(err) == errServiceNotFound {
		return nil, "", "", err
	}

	ok, status, err := svc.statusLock.CAS(statusServiceDeleting, isStatusFailure)
>>>>>>> 6edd586b
	if err != nil {
		return nil, "", "", err
	}

<<<<<<< HEAD
	return gd.CreateService(desc)
}

// StartService start service
func (svc *Service) StartService() (err error) {
	field := logrus.WithField("Service", svc.Name)
=======
	if !ok {
		return nil, "", "", errors.Errorf("Service status conflict,%x is none of (%x,%x,%x)",
			status, statusServiceAllocateFailed, statusServiceContainerCreateFailed, statusServiceStartFailed)
	}

	desc := structs.PostServiceRequest{ID: svc.ID}
>>>>>>> 6edd586b

	if err := json.Unmarshal([]byte(svc.Desc), &desc); err != nil {
		return nil, "", "", errors.Wrap(err, "decode description failed")
	}

	err = gd.RemoveService(nameOrID, true, true, 0)
	if err != nil {
		return nil, "", "", err
	}

	return gd.CreateService(desc)
}

// StartService start service
func (svc *Service) StartService() (err error) {
	done, val, err := svc.statusLock.CAS(statusServiceStarting, isStatusNotInProgress)
	if err != nil {
		return err
	}
	if !done {
		return errors.Errorf("Service %s status conflict,got (%x)", svc.Name, val)
	}

	field := logrus.WithField("Service", svc.Name)

	svc.Lock()

	defer func() {
		state := statusServiceStarted
		if err != nil {
			field.Errorf("%+v", err)

			state = statusServiceStartFailed
		}

		_err := svc.statusLock.SetStatus(state)
		if _err != nil {
			field.Errorf("%+v", _err)
		}

		svc.Unlock()
	}()

	err = svc.startContainers()
	if err != nil {
		return err
	}

	err = svc.startService()
	if err != nil {
		return err
	}

	return nil
}

func (svc *Service) startContainers() error {
	for _, u := range svc.units {
		code, msg := int64(statusUnitStarting), ""

		err := u.startContainer()
		if err != nil {
			code, msg = statusUnitStartFailed, err.Error()
		}

		_err := database.TxUpdateUnitStatus(&u.Unit, code, msg)
		if err != nil {
			logrus.WithFields(logrus.Fields{
				"Unit":   u.Name,
				"Status": code,
				"Error":  msg,
			}).Errorf("update Unit %+v", _err)

			return err
		}
	}

	return nil
}

func (svc *Service) copyServiceConfig() error {
	for _, u := range svc.units {
		forbid, can := u.CanModify(u.configures)
		if !can {
			return errors.Errorf("forbid modifying service configs,%s", forbid)
		}

		defConfig, err := u.defaultUserConfig(svc, u)
		if err != nil {
			logrus.Errorf("Unit %s:%s,defaultUserConfig error,%s", u.Name, u.ImageName, err)

			return err
		}

		for key, val := range u.configures {
			defConfig[key] = val
		}

		err = u.copyConfig(defConfig)
		if err != nil {
			return err
		}
	}

	return nil
}

func (svc *Service) initService() error {
	users, err := svc.getUsers()
	if err != nil {
		return err
	}

	var (
		args  = make([]string, 0, len(users)*3)
		funcs = make([]func() error, 0, len(svc.units))
	)

	for i := range users {
		if users[i].Type != User_Type_DB {
			continue
		}

		args = append(args, users[i].Role, users[i].Username, users[i].Password)
	}

	for i := range svc.units {
		u := svc.units[i]

		funcs = append(funcs, func() error {
			return u.initService(args...)
		})
	}

	err = GoConcurrency(funcs)
	if err != nil {
		logrus.WithField("Service", svc.Name).WithError(err).Error("Init services")
	}

	return err
}

func (svc *Service) checkStatus(expected int64) error {
	val := atomic.LoadInt64(&svc.Status)
	if val == expected {
		return nil
	}

	return errors.Errorf("Service %s,status conflict:expected %d but got %d", svc.Name, expected, val)
}

func (svc *Service) statusCAS(expected, value int64) error {
	if atomic.CompareAndSwapInt64(&svc.Status, expected, value) {
		return nil
	}

	return errors.Errorf("Service %s,status conflict:expected %d but got %d", svc.Name, expected, svc.Status)
}

func (svc *Service) startService() error {
	var (
		swm   *unit
		funcs = make([]func() error, 0, len(svc.units))
	)

	for i := range svc.units {
		if svc.units[i].Type == _SwitchManagerType {
			swm = svc.units[i]
			continue
		}
		funcs = append(funcs, svc.units[i].startService)
	}

	err := GoConcurrency(funcs)
	if err != nil {
		logrus.WithField("Service", svc.Name).WithError(err).Error("start services")
		return err
	}

	if swm != nil {

		err = swm.startService()
		if err != nil {
			logrus.WithFields(logrus.Fields{
				"Service": svc.Name,
				"Unit":    swm.Name,
			}).WithError(err).Error("start switch manager service")
		}
	}

	return err
}

func (svc *Service) stopContainers(timeout int) error {
	for _, u := range svc.units {
		err := u.stopContainer(timeout)
		if err != nil {
			logrus.Errorf("container %s stop error:%s", u.Name, err)
			return err
		}
	}

	return nil
}

// StopService stop the Service,only stop the upsql type unit service
func (svc *Service) StopService() (err error) {
	done, val, err := svc.statusLock.CAS(statusServiceStoping, isStatusNotInProgress)
	if err != nil {
		return err
	}
	if !done {
		return errors.Errorf("Service %s status conflict,got (%x)", svc.Name, val)
	}

	field := logrus.WithField("Service", svc.Name)

	svc.Lock()

	defer func() {
		state := statusServiceStoped
		if err != nil {
			field.Errorf("%+v", err)

			state = statusServiceStopFailed
		}

		_err := svc.statusLock.SetStatus(state)
		if _err != nil {
			field.Errorf("%+v", _err)
		}

		svc.Unlock()
	}()

	swm, err := svc.getSwithManagerUnit()
	if err == nil && swm != nil {

		err = swm.stopService()
		if err != nil {
			logrus.WithFields(logrus.Fields{
				"Service": svc.Name,
				"Unit":    swm.Name,
			}).WithError(err).Error("stop switch manager service")

			_err := checkContainerError(err)
			if _err != errContainerNotRunning && _err != errContainerNotFound {
				return err
			}
		}
	}

	units, err := svc.getUnitByType(_UpsqlType)
	if err != nil {
		logrus.WithField("Service", svc.Name).WithError(err).Error("get unit by type")

		return err
	}

	funcs := make([]func() error, 0, len(units))
	for i := range units {

		funcs = append(funcs, units[i].stopService)
	}

	err = GoConcurrency(funcs)
	if err != nil {
		logrus.WithField("Service", svc.Name).WithError(err).Error("stop services")

		if _err, ok := err.(_errors); ok {
			errs := _err.Split()
			pass := true
			for i := range errs {
				err := checkContainerError(errs[i])
				if err != errContainerNotRunning && err != errContainerNotFound {
					pass = false
					break
				}
			}
			if pass {
				return nil
			}
		}
	}

	return err
}

func (svc *Service) stopService() error {
	var swm *unit
	funcs := make([]func() error, 0, len(svc.units))

	for i := range svc.units {
		if svc.units[i].Type == _SwitchManagerType {
			swm = svc.units[i]
			continue
		}

		funcs = append(funcs, svc.units[i].stopService)
	}

	if swm != nil {
		err := swm.stopService()
		if err != nil {
			logrus.WithFields(logrus.Fields{
				"Service": svc.Name,
				"Unit":    swm.Name,
			}).WithError(err).Error("stop service")

			err = checkContainerError(err)
			if err != errContainerNotRunning && err != errContainerNotFound {
				return err
			}
		}
	}

	err := GoConcurrency(funcs)
	if err != nil {
		logrus.Errorf("Service %s stop service error:%s", svc.Name, err)
		if _err, ok := err.(_errors); ok {
			errs := _err.Split()
			pass := true
			for i := range errs {
				err := checkContainerError(errs[i])
				if err != errContainerNotRunning && err != errContainerNotFound {
					pass = false
					break
				}
			}
			if pass {
				return nil
			}
		}
	}

	return err
}

func (svc *Service) removeContainers(force, rmVolumes bool) error {
	logrus.Debug(svc.Name, " remove Containers")
	for _, u := range svc.units {

		atomic.StoreInt64(&u.Status, statusUnitDeleting)

		logrus.Debug(u.Name, " remove Container")
		err := u.removeContainer(force, rmVolumes)
		if err != nil {
			logrus.Errorf("container %s remove,-f=%v -v=%v,error:%s", u.Name, force, rmVolumes, err)
			if errors.Cause(err) == errEngineIsNil {
				continue
			}
			if err := checkContainerError(err); err == errContainerNotFound {
				continue
			}

			return err
		}
		logrus.Debugf("container %s removed", u.Name)
	}

	return nil
}

// ModifyUnitConfig modify unit service config on live
func (svc *Service) ModifyUnitConfig(_type string, config map[string]interface{}) (err error) {
	done, val, err := svc.statusLock.CAS(statusServiceConfigUpdating, isStatusNotInProgress)
	if err != nil {
		return err
	}
	if !done {
		return errors.Errorf("Service %s status conflict,got (%x)", svc.Name, val)
	}

	field := logrus.WithField("Service", svc.Name)

	svc.Lock()

	defer func() {
		state := statusServiceConfigUpdated
		if err != nil {
			field.Errorf("%+v", err)

			state = statusServiceConfigUpdateFailed
		}

		_err := svc.statusLock.SetStatus(state)
		if _err != nil {
			field.Errorf("%+v", err)
		}

		svc.Unlock()
	}()

	if _type == _ProxyType || _type == _SwitchManagerType {
		return svc.updateUnitConfig(_type, config)
	}

	if _type != _UpsqlType {
		return errors.Errorf("unsupported Type:'%s'", _type)
	}

	units, err := svc.getUnitByType(_type)
	if err != nil {
		return err
	}

	dba, found := database.User{}, false
	for i := range svc.users {
		if svc.users[i].Role == _User_DBA_Role {
			dba = svc.users[i]
			found = true
			break
		}
	}
	if !found {
		return errors.Errorf("Service %s missing User Role:%s", svc.Name, _User_DBA_Role)
	}

	for key, val := range config {
		delete(config, key)

		if parts := strings.SplitN(key, "::", 2); len(parts) == 1 {
			key = "default::" + key
		}

		config[strings.ToLower(key)] = val
	}

	u := units[0]

	if u.parent == nil || u.configParser == nil {
		if u.ConfigID == "" {
			return errors.Errorf("unit %s infomation bug", u.Name)
		}

		data, err := database.GetUnitConfigByID(u.ConfigID)
		if err == nil {
			u.parent = data
		} else {
			return err
		}

		if err = u.factory(); err != nil {
			return err
		}

		out, ok := u.CanModify(config)
		if !ok {
			return errors.Errorf("cannot modify UnitConfig,key:%s", out)
		}
	}

	template := [...]string{"mysql", "-u%s", "-p%s", "-S", "/DBAASDAT/upsql.sock", "-e", "SET GLOBAL %s = %v;"}
	template[1] = fmt.Sprintf(template[1], dba.Username)
	template[2] = fmt.Sprintf(template[2], dba.Password)
	const length, last = len(template), len(template) - 1

	copyContent := u.parent.Content
	cmdRollback := make([]*unit, 0, len(units))
	cnfRollback := make([]*unit, 0, len(units))
	cmdList := make([][length]string, 0, len(config))
	originalCmds := make([][length]string, 0, len(config))

	defer func() {
		if err == nil {
			return
		}

		for _, u := range cmdRollback {
			entry := logrus.WithField("Unit", u.Name)

			engine, _err := u.Engine()
			if _err != nil {
				entry.Warn(err)
				continue
			}

			for i := range originalCmds {

				_, _err := containerExec(context.Background(), engine, u.ContainerID, originalCmds[i][:], false)
				if _err != nil {
					entry.WithError(_err).Error("Rollback command modify")
				}
			}

			for _, u := range cnfRollback {
				u.parent.Content = copyContent

				_err := u.copyConfig(nil)
				if _err != nil {
					entry.WithError(_err).Error("Rollback config file modify")
				}
			}
		}
	}()

	configer, err := u.ParseData([]byte(copyContent))
	if err != nil {
		return err
	}

	for key, val := range config {
		oldValue := configer.String(key)
		cmds := template
		old := template
		parts := strings.SplitAfterN(key, "::", 2)
		if len(parts) == 2 {
			key = parts[1]
		} else if len(parts) == 1 {
			key = parts[0]
		}

		err = configer.Set(key, fmt.Sprintf("%v", val))
		if err != nil {
			return err
		}

		key = strings.Replace(key, "-", "_", -1)

		cmds[last] = fmt.Sprintf(cmds[last], key, val)
		cmdList = append(cmdList, cmds)

		old[last] = fmt.Sprintf(old[last], key, oldValue)
		originalCmds = append(originalCmds, old)
	}

	for _, u := range units {
		engine, err := u.Engine()
		if err != nil {
			return err
		}

		cmdRollback = append(cmdRollback, u)

		for i := range cmdList {

			_, err := containerExec(context.Background(), engine, u.ContainerID, cmdList[i][:], false)
			if err != nil {
				return err
			}
		}
	}

	for _, u := range units {
		cnfRollback = append(cnfRollback, u)

		err = u.copyConfig(config)
		if err != nil {
			return err
		}
	}

	return nil
}

// updateUnitConfig update unit config
func (svc *Service) updateUnitConfig(_type string, config map[string]interface{}) error {
	for key, val := range config {
		delete(config, key)
		config[strings.ToLower(key)] = val
	}

	units, err := svc.getUnitByType(_type)
	if err != nil {
		return err
	}

	for _, u := range units {
		keys, ok := u.CanModify(config)
		if !ok {
			return errors.Errorf("Illegal keys:%s,or keys unable to modified", keys)
		}

		err := u.copyConfig(config)
		if err != nil {
			return err
		}

		if u.MustRestart(config) {

			// disable restart Service for now
			logrus.WithField("Unit", u.Name).Warn("should restart service to make new config file works")
			return nil

			// err := u.stopService()
			// if err != nil {
			//  logrus.WithField("Unit", u.Name).WithError(err).Error("Stop service")
			// }

			// err = u.startService()
			// if err != nil {
			//  logrus.WithField("Unit", u.Name).WithError(err).Error("Start service")
			//  return err
			// }
		}
	}

	return nil
}

func swmInitTopology(svc *Service, swm *unit, users []database.User) error {
	sqls, _ := svc.getUnitByType(_UpsqlType)
	proxys, _ := svc.getUnitByType(_ProxyType)

	if len(proxys) == 0 || len(sqls) == 0 || swm == nil {
		return nil
	}

	addr, port, err := swm.getNetworkingAddr(_ContainersNetworking, "Port")
	if err != nil {
		return err
	}
	if swm.engine != nil {
		addr = swm.engine.IP
	}

	proxyNames := make([]string, len(proxys))
	for i := range proxys {
		proxyNames[i] = proxys[i].Name
	}

	var (
		dba, replicater database.User
		swmUsers        = converteToSWM_Users(users)
	)
	for i := range users {
		if users[i].Role == _User_DBA_Role {
			dba = users[i]
		} else if users[i].Role == _User_Replication_Role {
			replicater = users[i]
		}
	}

	arch := _DB_Type_M
	switch num := len(sqls); {
	case num == 1:
		arch = _DB_Type_M
	case num == 2:
		arch = _DB_Type_M_SB
	case num > 2:
		arch = _DB_Type_M_SB_SL
	default:
		return errors.Errorf("get %d units by type:'%s'", num, _UpsqlType)
	}

	dataNodes := make(map[string]swm_structs.DatabaseInfo, len(sqls))
	for i := range sqls {
		ip, dataPort, err := sqls[i].getNetworkingAddr(_ContainersNetworking, "mysqld::port")
		if err != nil {
			return err
		}
		dataNodes[sqls[i].Name] = swm_structs.DatabaseInfo{
			Ip:   ip,
			Port: dataPort,
		}
	}

	topolony := swm_structs.MgmPost{
		DbaasType:           arch,                //  string   `json:"dbaas-type"`
		DbRootUser:          dba.Username,        //  string   `json:"db-root-user"`
		DbRootPassword:      dba.Password,        //  string   `json:"db-root-password"`
		DbReplicateUser:     replicater.Username, //  string   `json:"db-replicate-user"`
		DbReplicatePassword: replicater.Password, //  string   `json:"db-replicate-password"`
		SwarmApiVersion:     "1.22",              //  string   `json:"swarm-api-version,omitempty"`
		ProxyNames:          proxyNames,          //  []string `json:"proxy-names"`
		Users:               swmUsers,            //  []User   `json:"users"`
		DataNode:            dataNodes,           //  map[string]DatabaseInfo `json:"data-node"`
	}

	err = smlib.InitSm(addr, port, topolony)
	if err != nil {
		if strings.Contains(err.Error(), "connection refused") {
			time.Sleep(time.Second * 3)
			err = smlib.InitSm(addr, port, topolony)
		}
	}

	return errors.Wrap(err, "init topology")

}

func (svc *Service) initTopology() error {
	users, err := svc.getUsers()
	if err != nil {
		return err
	}

	swm, err := svc.getSwithManagerUnit()
	if err != nil {
		return err
	}

	return swmInitTopology(svc, swm, users)
}

func (svc *Service) registerServices() (err error) {
	for _, u := range svc.units {
		err = registerHealthCheck(u, svc)
		if err != nil {

			return err
		}
	}

	return nil
}

func (svc *Service) deregisterServices() error {
	for _, u := range svc.units {
		eng, err := u.Engine()
		if err != nil {
			logrus.Error(err)
			continue
		}
		err = deregisterHealthCheck(eng.IP, u.ID)
		if err != nil {
			return err
		}
	}

	return nil
}

func (svc *Service) registerToHorus(user, password string, agentPort int) error {
	params := make([]registerService, len(svc.units))

	for i, u := range svc.units {

		obj, err := u.registerHorus(user, password, agentPort)
		if err != nil {
			return err
		}

		params[i] = obj
	}

	return registerToHorus(params...)
}

func (svc *Service) deregisterInHorus() error {
	endpoints := make([]string, len(svc.units))

	for i, u := range svc.units {
		endpoints[i] = u.ID
	}

	err := deregisterToHorus(false, endpoints...)
	if err != nil {
		logrus.WithField("Endpoints", endpoints).Errorf("Deregister To Horus")

		err = deregisterToHorus(true, endpoints...)
		if err != nil {
			logrus.WithField("Endpoints", endpoints).Errorf("Deregister To Horus,force=true")

			return err
		}
	}

	return nil
}

func (svc *Service) getUnitByType(_type string) ([]*unit, error) {
	units := make([]*unit, 0, len(svc.units))
	for _, u := range svc.units {
		if u.Type == _type {
			units = append(units, u)
		}
	}
	if len(units) > 0 {
		return units, nil
	}

	return nil, errors.Errorf("Service:%s,not found any unit by type '%s'", svc.Name, _type)
}

func (svc *Service) getSwithManagerUnit() (*unit, error) {
	units, err := svc.getUnitByType(_UnitRole_SwitchManager)
	if err != nil {
		return nil, err
	}

	return units[0], nil
}

func (svc *Service) getSwitchManagerAddr() (string, int, error) {
	swm, err := svc.getSwithManagerUnit()
	if err != nil {
		return "", 0, err
	}

	addr, port, err := swm.getNetworkingAddr(_ContainersNetworking, "Port")
	if err != nil {
		return "", 0, err
	}

	if swm.engine != nil {
		addr = swm.engine.IP
	}

	return addr, port, nil
}

// GetSwitchManagerAddr returns the Service switchManager unit address
func (svc *Service) GetSwitchManagerAddr() (string, error) {
	svc.RLock()

	host, port, err := svc.getSwitchManagerAddr()

	svc.RUnlock()

	if err != nil {
		return "", err
	}

	return fmt.Sprintf("%s:%d", host, port), nil
}

func (svc *Service) getSwitchManagerAndMaster() (string, int, *unit, error) {
	svc.RLock()
	defer svc.RUnlock()

	addr, port, err := svc.getSwitchManagerAddr()
	if err != nil {
		return addr, port, nil, err
	}

	topology, err := smlib.GetTopology(addr, port)
	if err != nil {
		return addr, port, nil, err
	}

	masterName := ""
loop:
	for _, val := range topology.DataNodeGroup {
		for id, node := range val {
			if strings.EqualFold(node.Type, _UnitRole_Master) {
				masterName = id

				break loop
			}
		}
	}

	if masterName == "" {
		// Not Found master DB
		return addr, port, nil, errors.New("not found Master Unit")
	}

	master, err := svc.getUnit(masterName)

	return addr, port, master, err
}

// UnitIsolate isolate a unit
func (gd *Gardener) UnitIsolate(nameOrID string) error {
	table, err := database.GetUnit(nameOrID)
	if err != nil {
		return err
	}

	service, err := gd.GetService(table.ServiceID)
	if err != nil {
		return err
	}

	service.Lock()
	err = service.isolate(table.Name)
	service.Unlock()

	return err
}

func (svc *Service) isolate(unitName string) error {
	u, err := svc.getUnit(unitName)
	if err != nil {
		return err
	} else if u.Type == _SwitchManagerType {
		return errors.Errorf("unable to isolate Unit '%s:%s'", u.Type, u.Name)
	}

	ip, port, err := svc.getSwitchManagerAddr()
	if err != nil {
		return err
	}

	logrus.WithFields(logrus.Fields{
		"Service":  svc.Name,
		"Unit":     u.Name,
		"swm_IP":   ip,
		"swm_port": port,
	}).Debug("isolate unit")

	err = smlib.Isolate(ip, port, u.Name)

	return errors.Wrap(err, "isolate unit")
}

// UnitSwitchBack switchback a unit
func (gd *Gardener) UnitSwitchBack(nameOrID string) error {
	table, err := database.GetUnit(nameOrID)
	if err != nil {
		return err
	}

	service, err := gd.GetService(table.ServiceID)
	if err != nil {
		return err
	}

	service.Lock()
	err = service.switchBack(table.Name)
	service.Unlock()

	return err
}

func (svc *Service) switchBack(unitName string) error {
	u, err := svc.getUnit(unitName)
	if err != nil {
		return err
	} else if u.Type == _SwitchManagerType {
		return errors.Errorf("unable to switchback Unit '%s:%s'", u.Type, u.Name)
	}

	ip, port, err := svc.getSwitchManagerAddr()
	if err != nil {
		return err
	}

	logrus.WithFields(logrus.Fields{
		"Service":  svc.Name,
		"Unit":     u.Name,
		"swm_IP":   ip,
		"swm_port": port,
	}).Debug("switchback unit")

	err = smlib.Recover(ip, port, u.Name)

	return errors.Wrap(err, "switchback unit")
}

// TemporaryServiceBackupTask execute a temporary backup task
func (gd *Gardener) TemporaryServiceBackupTask(service, nameOrID string) (_ string, err error) {
	if nameOrID != "" {
		u, err := database.GetUnit(nameOrID)
		if err != nil {
			logrus.WithField("Unit", nameOrID).WithError(err).Error("not found Unit")
			return "", err
		}

		if service == "" {
			service = u.ServiceID
		}
	}

	svc, err := gd.GetService(service)
	if err != nil {

		return "", err
	}

	done, val, err := svc.statusLock.CAS(statusServiceBackuping, isStatusNotInProgress)
	if err != nil {
		return "", err
	}
	if !done {
		return "", errors.Errorf("Service %s status conflict,got (%x)", svc.Name, val)
	}

	defer func() {
		if err != nil {
			_err := svc.statusLock.SetStatus(statusServiceBackupFailed)
			if _err != nil {
				err = errors.Errorf("%+v\n%+v", err, _err)
			}
		}
	}()

	ok, err := checkBackupFiles(svc.ID)
	if err != nil {
		return "", err
	}
	if !ok {
		return "", errors.Errorf("Service %s:no more space for backup task", svc.Name)
	}

	var backup *unit
	if nameOrID != "" {
		backup, err = svc.getUnit(nameOrID)
		if err != nil {
			return "", err
		}
	}

	addr, port, master, err := lockSwitchManager(svc, 3)
	if err != nil {
		return "", err
	}

	if backup == nil {
		backup = master
	}

	sys, err := gd.systemConfig()
	if err != nil {
		logrus.WithError(err).Errorf("get SystemConfig")
		return "", err
	}

	now := time.Now()
	strategy := database.BackupStrategy{
		ID:        utils.Generate64UUID(),
		Name:      backup.Name + "_backup_manually_" + utils.TimeToString(now),
		Type:      "full",
		ServiceID: svc.ID,
		Spec:      manuallyBackupStrategy,
		Valid:     now,
		Enabled:   false,
		BackupDir: sys.BackupDir,
		Timeout:   2 * 60 * 60,
		CreatedAt: now,
	}

	task := database.NewTask(backup.Name, backupManualTask, backup.ID, "", nil, strategy.Timeout)

	entry := logrus.WithFields(logrus.Fields{
		"Unit":     backup.Name,
		"Strategy": strategy.ID,
		"Task":     task.ID,
	})

	creater := func() error {
		task.Status = statusTaskCreate
		err = database.TxInsertBackupStrategyAndTask(strategy, task)

		return err
	}

	update := func(code int, msg string) error {
		task.Status = int64(code)

		err := database.TxUpdateUnitStatusWithTask(&backup.Unit, &task, msg)
		if err != nil {
			entry.WithError(err).Errorf("Update TaskStatus code=%d,message=%s", code, msg)
		}

		return err
	}

	background := func(ctx context.Context) (err error) {
		defer func() {
			state := statusServiceBackupDone
			if err != nil {
				state = statusServiceBackupFailed
			}

			_err := svc.statusLock.SetStatus(state)
			if _err != nil {
				err = errors.Errorf("%+v\n%+v", err, _err)
			}

			_err = smlib.UnLock(addr, port)
			if _err != nil {
				entry.Errorf("unlock switch_manager %s:%d:%s", addr, port, _err)
				err = errors.Wrap(err, _err.Error())
			}
		}()

		args := []string{hostAddress + ":" + httpPort + "/v1.0/tasks/backup/callback",
			task.ID, strategy.ID, backup.ID, strategy.Type, strategy.BackupDir}

		return backup.backup(ctx, args...)
	}

	worker := NewAsyncTask(context.Background(),
		background,
		creater,
		update,
		time.Duration(strategy.Timeout)*time.Second)

	err = worker.Run()

	return task.ID, err
}

type pendingContainerUpdate struct {
	containerID string
	cpusetCpus  string
	unit        *unit
	svc         *Service
	engine      *cluster.Engine
	config      container.UpdateConfig
}

// ServiceScale scale assigned type units cpu\memory\volumes resources
func (gd *Gardener) ServiceScale(name string, scale structs.PostServiceScaledRequest) error {
	svc, err := gd.GetService(name)
	if err != nil {
		return err
	}

	err = validServiceScale(svc, scale)
	if err != nil {
		return err
	}

	done, val, err := svc.statusLock.CAS(statusServiceScaling, isStatusNotInProgress)
	if err != nil {
		return err
	}
	if !done {
		return errors.Errorf("Service %s status conflict,got (%x)", svc.Name, val)
	}

	go gd.serviceScale(svc, scale)

	return nil
}

func (gd *Gardener) serviceScale(svc *Service,
	scale structs.PostServiceScaledRequest) (err error) {

	field := logrus.WithFields(logrus.Fields{
		"Service": svc.Name,
		"Type":    scale.Type,
	})

	field.Debugf("Service Scale,%+v", scale)

	var storePendings []*pendingAllocStore

	svc.Lock()
	gd.scheduler.Lock()

	defer func() {
		if r := recover(); r != nil {
			err = errors.Errorf("%v", r)
		}

		status := statusServiceScaled

		if err == nil {
			err = svc.updateDescAfterScale(scale)
		} else {
			status = statusServiceScaleFailed

			_err := gd.cancelStoreExtend(storePendings)
			if _err != nil {
				err = errors.Errorf("%+v\n%+v", err, _err)
			}
		}

		_err := svc.statusLock.SetStatus(status)
		if _err != nil {
			field.Errorf("%+v", _err)
		}

		svc.Unlock()
		gd.scheduler.Unlock()
	}()

	pendings, err := svc.handleScaleUp(gd, scale.Type, scale.UpdateConfig)
	if err != nil {
		return err
	}

	storePendings, err = svc.volumesPendingExpension(gd, scale.Type, scale.Extensions)
	if err != nil {
		return err
	}

	for i := range pendings {
		if pendings[i].svc == nil {
			pendings[i].svc = svc
		}
		err = pendings[i].containerUpdate()
		if err != nil {
			return err
		}
	}

	for _, pending := range storePendings {
		for i := range pending.sanStore {
			eng, err := pending.unit.Engine()
			if err != nil {
				return err
			}
			err = extendSanStoreageVG(eng.IP, pending.sanStore[i])
			if err != nil {
				return err
			}
			pending.created = true
		}
	}

	for _, pending := range storePendings {
		for _, lv := range pending.localStore {
			err = localVolumeExtend(pending.unit.engine.IP, lv)
			if err != nil {
				field.WithField("Unit", pending.unit.Name).Errorf("update volume error:\n%+v", err)
				return err
			}
			field.WithField("Unit", pending.unit.Name).Debugf("update volume %v", lv)
		}
	}

	return nil
}

func (p *pendingContainerUpdate) containerUpdate() error {
	if p.cpusetCpus != "" && p.config.CpusetCpus != "" {
		p.config.CpusetCpus = p.cpusetCpus
	}

	err := p.unit.updateContainer(p.config)
	if err != nil {
		return err
	}

	defConfig, err := p.unit.defaultUserConfig(p.svc, p.unit)
	if err != nil {
		return err
	}
	err = p.unit.copyConfig(defConfig)
	if err != nil {
		return err
	}

	return nil
}

func (svc *Service) getServiceDescription() (*structs.PostServiceRequest, error) {
	if svc.base != nil {
		return svc.base, nil
	}

	if svc.base == nil {
		if svc.Desc == "" {
			table, err := database.GetService(svc.ID)
			if err != nil {
				return nil, err
			}
			svc.Service = table
		}

		if svc.Desc != "" {
			err := json.NewDecoder(strings.NewReader(svc.Desc)).Decode(svc.base)
			if err != nil {
				return nil, errors.Wrap(err, "JSON decode Service.Desc")
			}
		}
	}

	if svc.base == nil {
		return nil, errors.Errorf("Service %s with null Description", svc.Name)
	}

	return svc.base, nil
}

func (svc *Service) updateDescAfterScale(scale structs.PostServiceScaledRequest) error {
	dsp, err := svc.getServiceDescription()
	if err != nil {
		return err
	}

	des := *dsp

	if scale.UpdateConfig != nil {
		des.UpdateModuleConfig(scale.Type, *scale.UpdateConfig)
	}

	if len(scale.Extensions) > 0 {
		des.UpdateModuleStore(scale.Type, scale.Extensions)
	}

	des.BackupMaxSize += scale.ExtendBackup

	buffer := bytes.NewBuffer(nil)
	err = json.NewEncoder(buffer).Encode(&des)
	if err != nil {
		return err
	}

	desc := buffer.String()
	err = database.UpdateServcieDesc(svc.ID, desc, svc.BackupMaxSizeByte)
	if err != nil {
		return err
	}

	svc.Desc = desc
	svc.base = &des

	return nil
}

// RemoveService remove the assigned Service from the Gardener
func (gd *Gardener) RemoveService(nameOrID string, force, volumes bool, timeout int) (err error) {
	entry := logrus.WithFields(logrus.Fields{
		"Service": nameOrID,
		"force":   force,
		"volumes": volumes,
	})
	entry.Info("Removing Service...")

	svc, err := gd.reloadService(nameOrID)
	if err != nil {
		if errors.Cause(err) == errServiceNotFound {
			return nil
		}
		return err
	}

	defer func() {
		if r := recover(); r != nil {
			err = errors.Errorf("%v", r)
		}
		if err != nil {
			_err := svc.statusLock.SetStatus(statusServiceDeleteFailed)
			if _err != nil {
				err = errors.Wrap(err, _err.Error())
			}
		}
	}()

	err = svc.statusLock.SetStatus(statusServiceDeleting)
	if err != nil {
		return err
	}

	entry.Debug("Service Delete... stop service & stop containers & rm containers & deregister")

	err = svc.delete(gd, force, volumes, true, timeout)
	if err != nil {
		return err
	}

	// delete database records relation svc.ID
	entry.Debug("Detele Service Relation...")
	err = database.DeteleServiceRelation(svc.ID, volumes)
	if err != nil {
		entry.Errorf("DeteleServiceRelation error:%+v", err)
	}

	entry.Debug("Remove Service From Gardener...")

	gd.Lock()
	for i := range gd.services {
		if gd.services[i].ID == nameOrID || gd.services[i].Name == nameOrID {
			gd.services = append(gd.services[:i], gd.services[i+1:]...)
			break
		}
	}
	gd.Unlock()

	if svc.backup != nil {
		err = gd.removeCronJob(svc.backup.ID)
		if err != nil {
			return err
		}
	}

	return nil
}

func (svc *Service) delete(gd *Gardener, force, rmVolumes, recycle bool, timeout int) error {
	svc.Lock()
	defer svc.Unlock()

	entry := logrus.WithField("Service", svc.Name)

	funcs := make([]func() error, 0, len(svc.units))

	for i := range svc.units {
		u := svc.units[i]

		if force {
			funcs = append(funcs, u.kill)
			continue
		}

		f := func() error {
			if _, err := u.Engine(); errors.Cause(err) == errEngineIsNil {
				return nil
			}

			entry.WithField("Unit", u.Name).Debug("stop unit service")

			err := u.forceStopService()
			if err != nil &&
				u.container.Info.State.Running &&
				err.Error() != "EOF" {

				return errors.Wrapf(err, "%s force stop Service error", u.Name)
			}

			entry.WithField("Unit", u.Name).Debug("stop container")

			err = u.forceStopContainer(timeout)
			if err != nil {
				if !u.container.Info.State.Running {
					return nil
				}

				if err.Error() == "EOF" {
					return nil
				}
				err = errors.Wrapf(err, "%s force stop container error", u.Name)
			}

			return err
		}

		funcs = append(funcs, f)
	}

	err := GoConcurrency(funcs)
	if err != nil {
		entry.WithError(err).Error("stop Service")

		pass := true
		_err, ok := err.(_errors)
		if ok {
			errs := _err.Split()
			for i := range errs {
				err := checkContainerError(errs[i])
				if err != errContainerNotRunning && err != errContainerNotFound {
					pass = false
					break
				}
			}
		}
		if !pass || !ok {
			return err
		}
	}

	err = svc.removeContainers(force, rmVolumes)
	if err != nil {
		return err
	}

	for _, u := range svc.units {

		lvs, err := database.ListVolumesByUnitID(u.ID)
		if err != nil {
			entry.WithField("Unit", u.Name).Errorf("%+v", err)
			continue
		}

<<<<<<< HEAD
		volumes = append(volumes, lvs...)

		if rmVolumes {
			// remove volumes
			for i := range lvs {
				found, err := gd.RemoveVolumes(lvs[i].Name)
				if err != nil {
					entry.Errorf("Remove volume=%s,found=%t,error=%+v", lvs[i].Name, found, err)
					continue
				}
				entry.Debug(i, len(lvs), "Remove volume ", lvs[i].Name)
			}
		}

		if recycle {
			dc, err := gd.datacenterByEngine(u.EngineID)
			if err != nil || dc == nil || dc.store == nil {
				entry.WithField("Unit", u.Name).Warnf("DatacenterByEngine error:%+v", err)
				continue
			}

			for i := range lvs {
				err = removeVGAndLUN(u.engine.IP, lvs[i].VGName)
				if err != nil {
=======
		if rmVolumes {
			// remove volumes
			for i := range lvs {
				found, err := gd.RemoveVolumes(lvs[i].Name)
				if err != nil {
					entry.Warnf("Remove volume=%s,found=%t,error=%+v", lvs[i].Name, found, err)

					v := gd.Volumes().Get(lvs[i].Name)
					if v != nil {
						_err := v.Engine.RefreshVolumes()
						if _err != nil {
							return errors.Wrap(_err, "Engine refresh volumes,Addr:"+v.Engine.Addr)
						}

						v = v.Engine.Volumes().Get(lvs[i].Name)
						if v == nil {
							continue
						}

						_err = v.Engine.RemoveVolume(lvs[i].Name)
						if _err == nil {
							continue
						} else {
							return errors.Wrap(_err, "Engine remove volume,Addr:"+v.Engine.Addr)

						}
					}

					return err
				}
				entry.Debug(i, len(lvs), "Remove volume ", lvs[i].Name)
			}
		}

		if recycle {
			for i := range lvs {

				err = removeVGAndLUN(u.engine.IP, lvs[i].VGName)
				if err != nil {
>>>>>>> 6edd586b
					entry.WithFields(logrus.Fields{
						"Unit": u.Name,
						"VG":   lvs[i].VGName,
					}).WithError(err).Error("recycle VG & LUN")

					return err
				}
			}
		}
	}

	err = svc.deregisterInHorus()
	if err != nil {
		entry.Errorf("deregister in Horus error:%+v", err)
	}

	err = svc.deregisterServices()
	if err != nil {
		entry.Errorf("deregister in consul error:%+v", err)
	}

	err = deleteConsulKVTree(svc.ID)
	if err != nil {
		entry.Errorf("delete consul KV:%s,%+v", svc.ID, err)
	}

	return nil
}

var (
	errContainerNotFound   = errors.New("no such container")
	errContainerNotRunning = errors.New("container not running")
)

func checkContainerError(err error) error {
	if err == nil {
		return nil
	}

	if err == errContainerNotRunning || err == errContainerNotFound {
		return err
	}

<<<<<<< HEAD
=======
	if _err := errors.Cause(err); _err == errContainerNotRunning || _err == errContainerNotFound {
		return _err
	}

>>>>>>> 6edd586b
	if strings.Contains(err.Error(), "No such container") {
		return errContainerNotFound
	}

	if match, _ := regexp.MatchString(`Container \S* is not running`, err.Error()); match {
		return errContainerNotRunning
	}

	return err
}<|MERGE_RESOLUTION|>--- conflicted
+++ resolved
@@ -54,12 +54,7 @@
 	}
 }
 
-<<<<<<< HEAD
-func buildService(req structs.PostServiceRequest,
-	authConfig *types.AuthConfig) (*Service, *database.Task, error) {
-=======
 func buildService(req structs.PostServiceRequest, authConfig *types.AuthConfig, sysConfig database.Configurations, retries int) (*Service, *database.Task, error) {
->>>>>>> 6edd586b
 	if req.ID == "" {
 		req.ID = utils.Generate64UUID()
 	}
@@ -70,17 +65,6 @@
 	}
 
 	service := database.Service{
-<<<<<<< HEAD
-		ID:                   req.ID,
-		Name:                 req.Name,
-		Desc:                 string(desc),
-		Architecture:         req.Architecture,
-		BusinessCode:         req.BusinessCode,
-		AutoHealing:          req.AutoHealing,
-		AutoScaling:          req.AutoScaling,
-		HighAvailable:        req.HighAvailable,
-		Status:               statusServiceInit,
-=======
 		ID:           req.ID,
 		Name:         req.Name,
 		Desc:         string(desc),
@@ -90,7 +74,6 @@
 		AutoScaling:  req.AutoScaling,
 		// HighAvailable:        req.HighAvailable,
 		Status:               statusServcieBuilding,
->>>>>>> 6edd586b
 		BackupMaxSizeByte:    req.BackupMaxSize,
 		BackupFilesRetention: req.BackupRetention,
 		CreatedAt:            time.Now(),
@@ -632,11 +615,8 @@
 func (gd *Gardener) reloadService(nameOrID string) (*Service, error) {
 	service, err := database.GetService(nameOrID)
 	if err != nil {
+
 		if errors.Cause(err) == sql.ErrNoRows {
-<<<<<<< HEAD
-=======
-
->>>>>>> 6edd586b
 			return nil, errors.Wrap(errServiceNotFound, "reload Service:"+nameOrID)
 		}
 
@@ -696,32 +676,7 @@
 		entry.WithError(err).Error("list Users by serviceID:", service.ID)
 	}
 
-<<<<<<< HEAD
-	svc := newService(service, len(units))
-	svc.Lock()
-	defer svc.Unlock()
-
-	for i := range units {
-		// rebuild units
-		u, err := gd.reloadUnit(units[i])
-		if err != nil {
-			logrus.WithFields(logrus.Fields{
-				"Service": service.Name,
-				"Unit":    units[i].Name,
-			}).WithError(err).Error("reload unit")
-		}
-
-		svc.units = append(svc.units, &u)
-	}
-	svc.backup = backup
-	svc.base = base
-	svc.users = users
-	svc.authConfig = authConfig
-
-	gd.Lock()
-=======
 	entry.Debug("reload Service")
->>>>>>> 6edd586b
 
 	exist := false
 	gd.Lock()
@@ -737,11 +692,6 @@
 	}
 	gd.Unlock()
 
-<<<<<<< HEAD
-	logrus.WithField("Service", service.Name).Debug("reload Service")
-
-=======
->>>>>>> 6edd586b
 	return svc, nil
 }
 
@@ -843,53 +793,22 @@
 
 // RebuildService rebuilds the nameOrID Service
 func (gd *Gardener) RebuildService(nameOrID string) (*Service, string, string, error) {
-<<<<<<< HEAD
-	svc, err := gd.reloadService(nameOrID)
-	if err != nil {
-		return nil, "", "", err
-	}
-
-	if svc.Status != statusServiceAlloctionFailed &&
-		svc.Status != statusServiceCreateFailed &&
-		svc.Status != statusServiceStartFailed {
-		return nil, "", "", errors.Errorf("Service status conflict,%d none of (%d,%d,%d)",
-			svc.Status, statusServiceAlloctionFailed, statusServiceCreateFailed, statusServiceStartFailed)
-	}
-
-	desc := structs.PostServiceRequest{ID: svc.ID}
-
-	if err := json.Unmarshal([]byte(svc.Desc), &desc); err != nil {
-		return nil, "", "", errors.Wrap(err, "decode description failed")
-	}
-
-	err = gd.RemoveService(nameOrID, true, true, 0)
-=======
 	svc, err := gd.GetService(nameOrID)
 	if errors.Cause(err) == errServiceNotFound {
 		return nil, "", "", err
 	}
 
 	ok, status, err := svc.statusLock.CAS(statusServiceDeleting, isStatusFailure)
->>>>>>> 6edd586b
 	if err != nil {
 		return nil, "", "", err
 	}
 
-<<<<<<< HEAD
-	return gd.CreateService(desc)
-}
-
-// StartService start service
-func (svc *Service) StartService() (err error) {
-	field := logrus.WithField("Service", svc.Name)
-=======
 	if !ok {
 		return nil, "", "", errors.Errorf("Service status conflict,%x is none of (%x,%x,%x)",
 			status, statusServiceAllocateFailed, statusServiceContainerCreateFailed, statusServiceStartFailed)
 	}
 
 	desc := structs.PostServiceRequest{ID: svc.ID}
->>>>>>> 6edd586b
 
 	if err := json.Unmarshal([]byte(svc.Desc), &desc); err != nil {
 		return nil, "", "", errors.Wrap(err, "decode description failed")
@@ -2340,32 +2259,6 @@
 			continue
 		}
 
-<<<<<<< HEAD
-		volumes = append(volumes, lvs...)
-
-		if rmVolumes {
-			// remove volumes
-			for i := range lvs {
-				found, err := gd.RemoveVolumes(lvs[i].Name)
-				if err != nil {
-					entry.Errorf("Remove volume=%s,found=%t,error=%+v", lvs[i].Name, found, err)
-					continue
-				}
-				entry.Debug(i, len(lvs), "Remove volume ", lvs[i].Name)
-			}
-		}
-
-		if recycle {
-			dc, err := gd.datacenterByEngine(u.EngineID)
-			if err != nil || dc == nil || dc.store == nil {
-				entry.WithField("Unit", u.Name).Warnf("DatacenterByEngine error:%+v", err)
-				continue
-			}
-
-			for i := range lvs {
-				err = removeVGAndLUN(u.engine.IP, lvs[i].VGName)
-				if err != nil {
-=======
 		if rmVolumes {
 			// remove volumes
 			for i := range lvs {
@@ -2405,7 +2298,6 @@
 
 				err = removeVGAndLUN(u.engine.IP, lvs[i].VGName)
 				if err != nil {
->>>>>>> 6edd586b
 					entry.WithFields(logrus.Fields{
 						"Unit": u.Name,
 						"VG":   lvs[i].VGName,
@@ -2449,13 +2341,10 @@
 		return err
 	}
 
-<<<<<<< HEAD
-=======
 	if _err := errors.Cause(err); _err == errContainerNotRunning || _err == errContainerNotFound {
 		return _err
 	}
 
->>>>>>> 6edd586b
 	if strings.Contains(err.Error(), "No such container") {
 		return errContainerNotFound
 	}
