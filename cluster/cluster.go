--- conflicted
+++ resolved
@@ -101,7 +101,6 @@
 	// TagImage tags an image.
 	TagImage(IDOrName string, ref string, force bool) error
 
-<<<<<<< HEAD
 	// Get Engine
 	Engine(IDOrName string) *Engine
 	EngineByAddr(addr string) *Engine
@@ -111,9 +110,6 @@
 	RemovePendingContainer(swarmID ...string)
 
 	// Refresh a single cluster engine
-=======
-	// RefreshEngine refreshes a single cluster engine.
->>>>>>> 87ce84a1
 	RefreshEngine(hostname string) error
 
 	// RefreshEngines refreshes all engines in the cluster.
