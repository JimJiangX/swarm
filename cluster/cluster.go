--- conflicted
+++ resolved
@@ -101,7 +101,6 @@
 	// Tag an image
 	TagImage(IDOrName string, ref string, force bool) error
 
-<<<<<<< HEAD
 	// Get Engine
 	Engine(IDOrName string) *Engine
 	EngineByAddr(addr string) *Engine
@@ -109,11 +108,10 @@
 
 	AddPendingContainer(name, swarmID, engineID string, config *ContainerConfig) error
 	RemovePendingContainer(swarmID ...string)
-=======
+
 	// Refresh a single cluster engine
 	RefreshEngine(hostname string) error
 
 	// Refresh all engines in the cluster
 	RefreshEngines() error
->>>>>>> bef51e49
 }