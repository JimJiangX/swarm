#!/bin/bash
set -o nounset

admin_unit=$1
rg=$2
lun_id=$3
lun_size=$4

auluref -unit ${admin_unit} -g -lu ${lun_id} 
if [ $? -eq 0 ]; then
	echo "lun (${lun_id}) is exist!"
	exit 2
fi

expect << EOF
set timeout 3
spawn auluadd -unit ${admin_unit} -rg ${rg} -lu ${lun_id} -size ${lun_size}m
expect {
	"y/n" {send "y\r"}
}
expect eof
EOF


loop=0
<<<<<<< HEAD
while(( $loop<=10 ))
do
	auluref -unit ${admin_unit} -g -lu ${lun_id} | grep -w ${lun_id} | grep -w "Normal"
=======
while(( $loop<=20 ))
do
	sleep 3
	auluref -unit ${admin_unit} -g -lu ${lun_id}
>>>>>>> 6edd586b
	if [ $? -eq 0 ]; then
		echo "create lun and format succeeded!"
		exit 0
	fi
	
	let "loop++"
<<<<<<< HEAD
	sleep 5
=======
>>>>>>> 6edd586b
done

# if timeout over exit 1
echo "check lun status timeout !"
exit 1<|MERGE_RESOLUTION|>--- conflicted
+++ resolved
@@ -23,26 +23,18 @@
 
 
 loop=0
-<<<<<<< HEAD
-while(( $loop<=10 ))
-do
-	auluref -unit ${admin_unit} -g -lu ${lun_id} | grep -w ${lun_id} | grep -w "Normal"
-=======
+
 while(( $loop<=20 ))
 do
 	sleep 3
 	auluref -unit ${admin_unit} -g -lu ${lun_id}
->>>>>>> 6edd586b
 	if [ $? -eq 0 ]; then
 		echo "create lun and format succeeded!"
 		exit 0
 	fi
 	
 	let "loop++"
-<<<<<<< HEAD
-	sleep 5
-=======
->>>>>>> 6edd586b
+
 done
 
 # if timeout over exit 1
