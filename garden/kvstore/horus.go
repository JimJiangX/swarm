package kvstore

import (
	"bytes"
	"encoding/json"
	"fmt"
	"io"
	"io/ioutil"
	"net"
	"net/http"
	"net/url"
	"strings"

	"github.com/docker/swarm/garden/structs"
	"github.com/hashicorp/consul/api"
	"github.com/pkg/errors"
	"golang.org/x/net/context"
	"golang.org/x/net/context/ctxhttp"
)

type result struct {
	val string
	err error
}

func (c *kvClient) registerToHorus(ctx context.Context, obj structs.HorusRegistration) error {
	if ctx == nil {
		var cancel context.CancelFunc
		ctx, cancel = context.WithTimeout(context.Background(), defaultTimeout)
		defer cancel()
	}

	var (
		addr string
		ch   = make(chan result, 1)
	)
	go func(ch chan<- result) {
		addr, err := c.GetHorusAddr(ctx)
		ch <- result{
			val: addr,
			err: err,
		}
		close(ch)
	}(ch)

	select {
	case r := <-ch:
		if r.err != nil {
			return r.err
		}
		addr = r.val

	case <-ctx.Done():
		return ctx.Err()
	}

	if obj.Node.Select {
		uri := fmt.Sprintf("http://%s/v1/%s", addr, hostType)
		err := postRegister(ctx, uri, obj.Node)
		if err != nil {
			return err
		}
	}

	if obj.Service.Select {
		uri := fmt.Sprintf("http://%s/v1/%s", addr, unitType)
		err := postRegister(ctx, uri, obj.Service)
		if err != nil {
			return err
		}
	}

	return nil
}

type errorResponse struct {
	Result  bool        `json:"result"`
	Code    int         `json:"code"`
	Message string      `json:"msg"`
	Object  interface{} `json:"object"`
}

func (res errorResponse) String() string {
	return fmt.Sprintf("%d:%s", res.Code, res.Message)
}

func postRegister(ctx context.Context, uri string, obj interface{}) error {
	body := bytes.NewBuffer(nil)
	if err := json.NewEncoder(body).Encode(obj); err != nil {
		return errors.Wrap(err, "encode registerService")
	}

	resp, err := ctxhttp.Post(ctx, nil, uri, "application/json", body)
	if err != nil {
		return errors.Wrap(err, "register to Horus response")
	}
	defer ensureReaderClosed(resp)

	if resp.StatusCode != http.StatusCreated {
<<<<<<< HEAD
		err := readResponseError(resp)
		if err != nil {
			return errors.Wrapf(err, "%s code=%d,error=%s", uri, resp.StatusCode, err)
		}
=======
		body, err := readBody(resp)
		if err != nil {
			return errors.Wrapf(err, "%s code=%d,error=%s", uri, resp.StatusCode, err)
		}

		return errors.Wrapf(err, "%s code=%d,error=%s", uri, resp.StatusCode, body)
>>>>>>> 60cec861
	}

	return nil
}

// typ : hosts / containers / units
func (c *kvClient) deregisterToHorus(ctx context.Context, config structs.ServiceDeregistration, force bool) error {
	var (
		addr string
		ch   = make(chan result, 1)
	)
	go func(ch chan<- result) {
		addr, err := c.GetHorusAddr(ctx)
		ch <- result{
			val: addr,
			err: err,
		}
		close(ch)
	}(ch)

	select {
	case r := <-ch:
		if r.err != nil {
			return r.err
		}
		addr = r.val

	case <-ctx.Done():
		return ctx.Err()
	}

	uri := fmt.Sprintf("http://%s/v1/%s/%s", addr, config.Type, config.Key)

	del := false
	if config.Type == unitType || config.Type == containerType {
		del = true
	}

	req, err := http.NewRequest(http.MethodDelete, uri, nil)
	if err != nil {
		return errors.Wrap(err, "deregister to Horus")
	}
	req = req.WithContext(ctx)
	req.Header.Set("Content-Type", "application/json")

	if force || del || config.User != "" {
		params := make(url.Values)
		if force {
			params.Set("force", "true")
		}
		if del {
			params.Set("del_container", "true")
		}
		if config.User != "" {
			params.Set("os_user", config.User)
			params.Set("os_pwd", config.Password)
		}
		req.URL.RawQuery = params.Encode()
	}

	resp, err := http.DefaultClient.Do(req)
	if err != nil {
		return errors.Wrap(err, "deregister to Horus response")
	}
	defer ensureReaderClosed(resp)

	if resp.StatusCode != http.StatusNoContent {
<<<<<<< HEAD
		err := readResponseError(resp)
		if err != nil {
			return errors.Wrapf(err, "%s code=%d,error=%s", uri, resp.StatusCode, err)
		}
=======
		body, err := readBody(resp)
		if err != nil {
			return errors.Wrapf(err, "%s code=%d,error=%s", uri, resp.StatusCode, err)
		}

		return errors.Wrapf(err, "%s code=%d,error=%s", uri, resp.StatusCode, body)
>>>>>>> 60cec861
	}

	return nil
}

// RegisterService register service to consul and Horus
func (c *kvClient) RegisterService(ctx context.Context, host string, config structs.ServiceRegistration) error {
	if config.Consul != nil {
		err := c.registerHealthCheck(host, *config.Consul)
		if err != nil {
			return err
		}
	}

	if config.Horus != nil {
		return c.registerToHorus(ctx, *config.Horus)
	}

	return nil
}

// DeregisterService service to consul and Horus
func (c *kvClient) DeregisterService(ctx context.Context, config structs.ServiceDeregistration, force bool) error {
	err := c.deregisterToHorus(ctx, config, force)

	return err

	//	if err != nil {
	//		return err
	//	}

	//	select {
	//	default:
	//		err = c.deregisterHealthCheck(addr, key)
	//	case <-ctx.Done():
	//		return ctx.Err()
	//	}

	//	return err
}

func (c *kvClient) GetHorusAddr(ctx context.Context) (string, error) {
	addr, client, err := c.getClient("")
	if err != nil {
		return "", err
	}

	var q *api.QueryOptions
	if ctx != nil {
		q = &api.QueryOptions{
			Context: ctx,
		}
	}

	checks, _, err := client.Health().State(api.HealthPassing, q)
	c.checkConnectError(addr, err)
	if err != nil {
		return "", errors.Wrap(err, "passing health checks")
	}

	for i := range checks {
		addr := parseIPFromHealthCheck(checks[i].ServiceName, checks[i].Output)
		if addr != "" {
			return addr, nil
		}
	}

	return "", errors.New("non-available Horus query from KV store")
}

func parseIPFromHealthCheck(serviceID, output string) string {
	const key = "HS-"

	if !strings.HasPrefix(serviceID, key) {
		return ""
	}

	index := strings.Index(serviceID, key)
	addr := serviceID[index+len(key):]

	if net.ParseIP(addr) == nil {
		return ""
	}

	index = strings.Index(output, addr)

	parts := strings.Split(string(output[index:]), ":")
	if len(parts) >= 2 {

		addr = parts[0] + ":" + parts[1]
		_, _, err := net.SplitHostPort(addr)
		if err == nil {
			return addr
		}
	}

	return ""
}

/*
// fastPing sends an ICMP packet and wait a response,
// when udp is true,use non-privileged datagram-oriented UDP as ICMP endpoints
func fastPing(hostname string, count int, udp bool) (bool, error) {
	type response struct {
		addr *net.IPAddr
		rtt  time.Duration
	}

	p := fastping.NewPinger()
	if udp {
		p.Network("udp")
	}

	netProto := "ip4:icmp"
	if strings.Index(hostname, ":") != -1 {
		netProto = "ip6:ipv6-icmp"
	}
	ra, err := net.ResolveIPAddr(netProto, hostname)
	if err != nil {
		return false, err
	}

	results := make(map[string]*response)
	results[ra.String()] = nil
	p.AddIPAddr(ra)

	onRecv, onIdle := make(chan *response), make(chan bool)
	p.OnRecv = func(addr *net.IPAddr, t time.Duration) {
		onRecv <- &response{addr: addr, rtt: t}
	}
	p.OnIdle = func() {
		onIdle <- true
	}

	p.MaxRTT = time.Millisecond * 200
	p.RunLoop()
	defer p.Stop()

	for i, reach := 0, 0; i < count; i++ {
		select {
		case res := <-onRecv:
			if _, ok := results[res.addr.String()]; ok {
				results[res.addr.String()] = res
			}

			if res.addr.String() == hostname {
				reach++
			}
			if reach > count/2 {
				return true, nil
			}
		case <-onIdle:
			for host, r := range results {
				if r == nil {
					fmt.Printf("%s : unreachable %v\n", host, time.Now())
				}
				results[host] = nil
			}
		case <-p.Done():
			if err = p.Err(); err != nil {
				return false, err
			}
		}
	}

	return false, errors.New(hostname + ":unreachable")
}
*/

func ensureReaderClosed(resp *http.Response) {
	if resp != nil && resp.Body != nil {
		// Drain up to 512 bytes and close the body to let the Transport reuse the connection
		io.CopyN(ioutil.Discard, resp.Body, 512)
		resp.Body.Close()
	}
}

<<<<<<< HEAD
type responseErrorHead struct {
	Result   bool        `json:"result"`
	Code     int         `json:"code"`
	Msg      string      `json:"msg"`
	Category string      `json:"category"`
	Object   interface{} `json:"object"`
}

func (r responseErrorHead) Error() string {
	return fmt.Sprintf("%d:%s:%s", r.Code, r.Category, r.Msg)
}

func readResponseError(resp *http.Response) error {
	if resp == nil || resp.Body == nil {
		return nil
	}

	if resp.Header.Get("Content-Type") == "application/json" {
		h := responseErrorHead{}
		err := json.NewDecoder(resp.Body).Decode(&h)
		if err != nil {
			return errors.WithStack(err)
		}

		return errors.WithStack(h)
	}

	body, err := ioutil.ReadAll(resp.Body)
	if err != nil {
		return errors.WithStack(err)
	}

	return errors.Errorf("Body:%s", body)
=======
func readBody(resp *http.Response) ([]byte, error) {
	if resp != nil && resp.Body != nil {
		return ioutil.ReadAll(resp.Body)
	}

	return nil, nil
>>>>>>> 60cec861
}<|MERGE_RESOLUTION|>--- conflicted
+++ resolved
@@ -97,19 +97,10 @@
 	defer ensureReaderClosed(resp)
 
 	if resp.StatusCode != http.StatusCreated {
-<<<<<<< HEAD
 		err := readResponseError(resp)
 		if err != nil {
 			return errors.Wrapf(err, "%s code=%d,error=%s", uri, resp.StatusCode, err)
 		}
-=======
-		body, err := readBody(resp)
-		if err != nil {
-			return errors.Wrapf(err, "%s code=%d,error=%s", uri, resp.StatusCode, err)
-		}
-
-		return errors.Wrapf(err, "%s code=%d,error=%s", uri, resp.StatusCode, body)
->>>>>>> 60cec861
 	}
 
 	return nil
@@ -177,19 +168,10 @@
 	defer ensureReaderClosed(resp)
 
 	if resp.StatusCode != http.StatusNoContent {
-<<<<<<< HEAD
 		err := readResponseError(resp)
 		if err != nil {
 			return errors.Wrapf(err, "%s code=%d,error=%s", uri, resp.StatusCode, err)
 		}
-=======
-		body, err := readBody(resp)
-		if err != nil {
-			return errors.Wrapf(err, "%s code=%d,error=%s", uri, resp.StatusCode, err)
-		}
-
-		return errors.Wrapf(err, "%s code=%d,error=%s", uri, resp.StatusCode, body)
->>>>>>> 60cec861
 	}
 
 	return nil
@@ -367,7 +349,6 @@
 	}
 }
 
-<<<<<<< HEAD
 type responseErrorHead struct {
 	Result   bool        `json:"result"`
 	Code     int         `json:"code"`
@@ -389,24 +370,16 @@
 		h := responseErrorHead{}
 		err := json.NewDecoder(resp.Body).Decode(&h)
 		if err != nil {
-			return errors.WithStack(err)
-		}
-
-		return errors.WithStack(h)
+			return err
+		}
+
+		return h
 	}
 
 	body, err := ioutil.ReadAll(resp.Body)
 	if err != nil {
-		return errors.WithStack(err)
-	}
-
-	return errors.Errorf("Body:%s", body)
-=======
-func readBody(resp *http.Response) ([]byte, error) {
-	if resp != nil && resp.Body != nil {
-		return ioutil.ReadAll(resp.Body)
-	}
-
-	return nil, nil
->>>>>>> 60cec861
+		return err
+	}
+
+	return fmt.Errorf("Body:%s", body)
 }