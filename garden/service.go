package garden

import (
	"bytes"
	"encoding/json"
	"strconv"
	"strings"
	"time"

	"github.com/Sirupsen/logrus"
	"github.com/docker/docker/api/types"
	"github.com/docker/docker/api/types/volume"
	"github.com/docker/swarm/cluster"
	"github.com/docker/swarm/garden/database"
	"github.com/docker/swarm/garden/kvstore"
	"github.com/docker/swarm/garden/structs"
	"github.com/docker/swarm/garden/tasklock"
	"github.com/docker/swarm/garden/utils"
	pluginapi "github.com/docker/swarm/plugin/parser/api"
	"github.com/docker/swarm/vars"
	"github.com/pkg/errors"
	"golang.org/x/net/context"
)

// Service is exported.
type Service struct {
	so      database.ServiceOrmer
	pc      pluginapi.PluginAPI
	svc     *database.Service
	spec    *structs.ServiceSpec
	cluster cluster.Cluster

	options scheduleOption
}

func newService(spec *structs.ServiceSpec,
	svc *database.Service,
	so database.ServiceOrmer,
	cluster cluster.Cluster,
	pc pluginapi.PluginAPI) *Service {

	return &Service{
		spec:    spec,
		svc:     svc,
		so:      so,
		cluster: cluster,
		pc:      pc,
	}
}

func (svc Service) getUnit(nameOrID string) (*unit, error) {
	u, err := svc.so.GetUnit(nameOrID)
	if err != nil {
		return nil, err
	}

	if u.ServiceID != svc.svc.ID {
		return nil, nil
	}

	return newUnit(u, svc.so, svc.cluster), nil
}

func (svc Service) getUnits() ([]*unit, error) {
	list, err := svc.so.ListUnitByServiceID(svc.svc.ID)
	if err != nil {
		return nil, err
	}

	units := make([]*unit, len(list))

	for i := range list {
		units[i] = newUnit(list[i], svc.so, svc.cluster)
	}

	return units, nil
}

func getUnit(units []*unit, nameOrID string) *unit {
	for i := range units {
		if units[i].u.ID == nameOrID ||
			units[i].u.Name == nameOrID ||
			units[i].u.ContainerID == nameOrID {

			return units[i]
		}
	}

	return nil
}

// Spec returns ServiceSpec,if nil,query ServiceInfo from db,then convert to ServiceSpec
func (svc *Service) Spec() (*structs.ServiceSpec, error) {
	if svc.spec != nil {
		return svc.spec, nil
	}

	if svc.svc != nil && svc.so != nil {

		var containers cluster.Containers
		if svc.cluster != nil {
			containers = svc.cluster.Containers()
		}

		info, err := svc.so.GetServiceInfo(svc.svc.ID)
		if err != nil {
			return nil, err
		}

		spec := ConvertServiceInfo(info, containers)
		svc.spec = &spec

		return svc.spec, nil
	}

	return nil, errors.New("Service internal error")
}

// RefreshSpec query from db,convert to ServiceSpec
func (svc *Service) RefreshSpec() (*structs.ServiceSpec, error) {
	var (
		ID    string
		users []structs.User
	)

	if svc == nil || svc.so == nil {
		return nil, errors.New("Service internal error")
	}

	if svc.spec != nil {
		ID = svc.spec.ID
		users = svc.spec.Users
	} else if svc.svc != nil {
		ID = svc.svc.ID
	} else {
		return nil, errors.New("Service with non ID")
	}

	var containers cluster.Containers
	if svc.cluster != nil {
		containers = svc.cluster.Containers()
	}

	info, err := svc.so.GetServiceInfo(ID)
	if err != nil {
		return nil, err
	}

	spec := ConvertServiceInfo(info, containers)
	svc.spec = &spec
	svc.svc = &info.Service

	if spec.Users == nil && users != nil {
		spec.Users = users
	}

	return svc.spec, nil
}

func convertService(svc database.Service) structs.Service {
	if svc.Desc == nil {
		svc.Desc = &database.ServiceDesc{}
	}

	return structs.Service{
		ID:            svc.ID,
		Name:          svc.Name,
		Image:         svc.Desc.Image,
		Desc:          svc.DescID,
		Architecture:  svc.Desc.Architecture,
		Tag:           svc.Tag,
		AutoHealing:   svc.AutoHealing,
		AutoScaling:   svc.AutoScaling,
		HighAvailable: svc.HighAvailable,
		Status:        svc.Status,
		CreatedAt:     svc.CreatedAt.String(),
		FinishedAt:    svc.FinishedAt.String(),
	}
}

func convertStructsService(spec structs.ServiceSpec, schedopts scheduleOption) (database.Service, error) {
	vb, err := json.Marshal(spec.Require.Volumes)
	if err != nil {
		return database.Service{}, errors.WithStack(err)
	}

	var nw = struct {
		NetworkingIDs map[string][]string
		Require       []structs.NetDeviceRequire
	}{
		spec.Networkings,
		spec.Require.Networks,
	}

	nwb, err := json.Marshal(nw)
	if err != nil {
		return database.Service{}, errors.WithStack(err)
	}

	arch, err := json.Marshal(spec.Arch)
	if err != nil {
		return database.Service{}, errors.WithStack(err)
	}
	opts, err := json.Marshal(spec.Options)
	if err != nil {
		return database.Service{}, errors.WithStack(err)
	}
	schd, err := json.Marshal(schedopts)
	if err != nil {
		return database.Service{}, errors.WithStack(err)
	}

	desc := database.ServiceDesc{
		ID:              utils.Generate32UUID(),
		ServiceID:       spec.ID,
		Architecture:    string(arch),
		ScheduleOptions: string(schd),
		Replicas:        spec.Arch.Replicas,
		NCPU:            spec.Require.Require.CPU,
		Memory:          spec.Require.Require.Memory,
		Image:           spec.Image,
		Volumes:         string(vb),
		Networks:        string(nwb),
		Clusters:        strings.Join(spec.Clusters, ","),
		Options:         string(opts),
		Previous:        "",
	}

	return database.Service{
		ID:            spec.ID,
		Name:          spec.Name,
		DescID:        desc.ID,
		Tag:           spec.Tag,
		AutoHealing:   spec.AutoHealing,
		AutoScaling:   spec.AutoScaling,
		HighAvailable: spec.HighAvailable,
		Status:        spec.Status,
		CreatedAt:     time.Now(),
		Desc:          &desc,
	}, nil
}

func covertUnitNetwork(ips []database.IP) []structs.UnitIP {
	if len(ips) == 0 {
		return []structs.UnitIP{}
	}

	out := make([]structs.UnitIP, 0, len(ips))

	for i := range ips {
		out = append(out, structs.UnitIP{
			Prefix:     ips[i].Prefix,
			VLAN:       ips[i].VLAN,
			Bandwidth:  ips[i].Bandwidth,
			Device:     ips[i].Bond,
			IP:         utils.Uint32ToIP(ips[i].IPAddr).String(),
			Gateway:    ips[i].Gateway,
			Networking: ips[i].Networking,
		})
	}

	return out

}

func convertUnitInfoToSpec(info database.UnitInfo, container *cluster.Container) structs.UnitSpec {
	lvs := make([]structs.VolumeSpec, 0, len(info.Volumes))

	for i := range info.Volumes {
		parts := strings.Split(info.Volumes[i].Name, "_")
		var typ string
		if len(parts) >= 2 {
			typ = parts[len(parts)-2]
		}
		lvs = append(lvs, structs.VolumeSpec{
			ID:      info.Volumes[i].ID,
			Name:    info.Volumes[i].Name,
			Type:    typ,
			Driver:  info.Volumes[i].Driver,
			Size:    int(info.Volumes[i].Size),
			Options: map[string]interface{}{"fstype": info.Volumes[i].Filesystem},
		})
	}

	spec := structs.UnitSpec{
		Unit: structs.Unit(info.Unit),

		Config: &cluster.ContainerConfig{},

		Engine: struct {
			ID   string `json:"id"`
			Node string `json:"node"`
			Name string `json:"name"`
			Addr string `json:"addr"`
		}{
			ID:   info.Engine.EngineID,
			Node: info.Engine.ID,
			Addr: info.Engine.Addr,
		},

		Networking: covertUnitNetwork(info.Networkings),

		Volumes: lvs,
	}

	if container != nil {
		spec.Config = container.Config
		spec.Container = container.Container
		spec.Engine.ID = container.Engine.ID
		spec.Engine.Name = container.Engine.Name
		spec.Engine.Addr = container.Engine.IP
	}

	return spec
}

func getUnitContainer(containers cluster.Containers, u database.Unit) *cluster.Container {
	if len(containers) == 0 {
		return nil
	}

	var c *cluster.Container

	if u.ContainerID != "" {
		c = containers.Get(u.ContainerID)
	}

	if c == nil {
		c = containers.Get(u.Name)
	}

	if c == nil {
		c = containers.Get(u.ID)
	}

	if c == nil {
		logrus.Warnf("not found Container by '%s' & '%s' & '%s'", u.ContainerID, u.Name, u.ID)
	}

	return c
}

// ConvertServiceInfo returns ServiceSpec,covert by ServiceInfo and Containers
func ConvertServiceInfo(info database.ServiceInfo, containers cluster.Containers) structs.ServiceSpec {
	units := make([]structs.UnitSpec, 0, len(info.Units))

	for u := range info.Units {
		c := getUnitContainer(containers, info.Units[u].Unit)

		units = append(units, convertUnitInfoToSpec(info.Units[u], c))
	}

	var (
<<<<<<< HEAD
		arch     structs.Arch
		opts     map[string]interface{}
		scheOpts scheduleOption
=======
		arch    structs.Arch
		opts    map[string]interface{}
		require structs.UnitRequire
>>>>>>> 6194cda7
	)

	if info.Service.Desc != nil {
		r := strings.NewReader(info.Service.Desc.Architecture)
		json.NewDecoder(r).Decode(&arch)

		r = strings.NewReader(info.Service.Desc.Options)
		json.NewDecoder(r).Decode(&opts)

		r = strings.NewReader(info.Service.Desc.ScheduleOptions)
<<<<<<< HEAD
		json.NewDecoder(r).Decode(&scheOpts)
=======
		json.NewDecoder(r).Decode(&require)
>>>>>>> 6194cda7
	}

	return structs.ServiceSpec{
		Arch:    arch,
		Service: convertService(info.Service),
<<<<<<< HEAD
		Require: &scheOpts.Require,
=======
		Require: &require,
>>>>>>> 6194cda7
		Units:   units,
		Options: opts,
	}
}

// RunContainer create and start container on engine.
func (svc *Service) RunContainer(ctx context.Context, pendings []pendingUnit, start bool, authConfig *types.AuthConfig) error {
	sl := tasklock.NewServiceTask(svc.svc.ID, svc.so, nil,
		statusServiceContainerCreating, statusServiceContainerRunning, statusServiceContainerCreateFailed)

	return sl.Run(
		func(val int) bool {
			return val == statusServiceAllocated
		},
		func() error {
			return svc.runContainer(ctx, pendings, start, authConfig)
		},
		false)
}

func (svc *Service) runContainer(ctx context.Context, pendings []pendingUnit, start bool, authConfig *types.AuthConfig) error {
	defer func() {
		ids := make([]string, len(pendings))
		for i := range pendings {
			ids[i] = pendings[i].swarmID
		}
		svc.cluster.RemovePendingContainer(ids...)
	}()

	select {
	default:
	case <-ctx.Done():
		return ctx.Err()
	}

	for _, pu := range pendings {
		eng := svc.cluster.Engine(pu.Unit.EngineID)
		if eng == nil {
			return errors.Errorf("Engine '%s':no long exist", pu.Unit.EngineID)
		}

		for _, lv := range pu.volumes {
			err := engineCreateVolume(eng, lv)
			if err != nil {
				return err
			}
		}

		c, err := eng.CreateContainer(pu.config, pu.Unit.Name, true, authConfig)
		if err != nil {
			return err
		}
		pu.Unit.ContainerID = c.ID

		if start {
			err = eng.StartContainer(c)
			if err != nil {
				return errors.Wrap(err, "start container:"+pu.Unit.Name)
			}
		}
	}

	return nil
}

func engineCreateVolume(eng *cluster.Engine, lv database.Volume) error {
	body := volume.VolumesCreateBody{
		Name:   lv.Name,
		Driver: lv.Driver,
		Labels: nil,
		DriverOpts: map[string]string{
			"size":   strconv.Itoa(int(lv.Size)),
			"fstype": lv.Filesystem,
			"vgname": lv.VG,
		},
	}

	_, err := eng.CreateVolume(&body)
	if err == nil {
		return nil
	}

	return errors.WithStack(err)
}

// InitStart start container & exec start service command,exec init-start service command if the first start.
// register services to consul or other third part auto-service discovery server.
func (svc *Service) InitStart(ctx context.Context, kvc kvstore.Client, configs structs.ConfigsMap, task *database.Task, async bool, args map[string]interface{}) error {

	sl := tasklock.NewServiceTask(svc.svc.ID, svc.so, task,
		statusInitServiceStarting, statusInitServiceStarted, statusInitServiceStartFailed)

	val, err := sl.Load()
	if err == nil {
		if val > statusInitServiceStartFailed {
			return svc.Start(ctx, task, async, configs.Commands())
		}
	}

	check := func(val int) bool {
		if val == statusServiceContainerRunning || val == statusServiceUnitMigrating {
			return true
		}
		return false
	}

	return sl.Run(check, func() error {
		return svc.initStart(ctx, nil, kvc, configs, args)
	}, async)
}

func (svc *Service) initStart(ctx context.Context, units []*unit, kvc kvstore.Client, configs structs.ConfigsMap, args map[string]interface{}) (err error) {
	if units == nil {
		units, err = svc.getUnits()
		if err != nil {
			return err
		}
	}

	if configs == nil {
		configs, err = svc.generateUnitsConfigs(ctx, args)
		if err != nil {
			return err
		}
	}

	// start containers and update configs
	err = svc.updateConfigs(ctx, units, configs, args)
	if err != nil {
		return err
	}

	for i := range units {
		cmd := configs.GetCmd(units[i].u.ID, structs.InitServiceCmd)
		root := vars.Root
		mon := vars.Monitor
		repl := vars.Replication
		cmd = append(cmd, root.Role, root.User, root.Password, root.Privilege,
			mon.Role, mon.User, mon.Password, mon.Privilege,
			repl.Role, repl.User, repl.Password, repl.Privilege)

		_, err = units[i].containerExec(ctx, cmd, false)
		if err != nil {
			return err
		}
	}

	if kvc != nil {
		return registerUnits(ctx, units, kvc, configs)
	}

	return nil
}

func registerUnits(ctx context.Context, units []*unit, kvc kvstore.Client, configs structs.ConfigsMap) error {
	if kvc == nil {
		return nil
	}

	// register to kv store and third-part services
	for _, u := range units {
		host, err := u.getHostIP()
		if err != nil {
			return err
		}

		err = saveContainerToKV(ctx, kvc, u.getContainer())
		if err != nil {
			return err
		}

		config, ok := configs.Get(u.u.ID)
		if !ok {
			return errors.Errorf("unit %s config is required", u.u.Name)
		}

		r := config.GetServiceRegistration()

		err = kvc.RegisterService(ctx, host, r)
		if err != nil {
			return err
		}
	}

	return nil
}

func saveContainerToKV(ctx context.Context, kvc kvstore.Client, c *cluster.Container) error {
	if kvc == nil || c == nil {
		return nil
	}

	val, err := json.Marshal(c)
	if err != nil {
		return errors.Wrapf(err, "JSON marshal Container %s", c.Info.Name)
	}

	err = kvc.PutKV(ctx, containerKV+c.ID, val)

	return err
}

func getContainerFromKV(ctx context.Context, kvc kvstore.Client, containerID string) (*cluster.Container, error) {
	if kvc == nil {
		return nil, errors.New("kvstore.Client is required")
	}

	pair, err := kvc.GetKV(ctx, containerKV+containerID)
	if err != nil {
		return nil, err
	}

	var c *cluster.Container

	buf := bytes.NewBuffer(pair.Value)

	err = json.NewDecoder(buf).Decode(&c)
	if err != nil {
		return nil, err
	}

	return c, nil
}

func (svc *Service) start(ctx context.Context, units []*unit, cmds structs.Commands) (err error) {
	if units == nil {
		units, err = svc.getUnits()
		if err != nil {
			return err
		}
	}

	if len(cmds) == 0 {
		cmds, err = svc.generateUnitsCmd(ctx)
		if err != nil {
			return err
		}
	}

	for i := range units {
		err = units[i].startContainer(ctx)
		if err != nil {
			return err
		}
	}

	// get start cmd
	for i := range units {
		cmd := cmds.GetCmd(units[i].u.ID, structs.StartServiceCmd)

		_, err = units[i].containerExec(ctx, cmd, false)
		if err != nil {
			return err
		}
	}

	return nil
}

// Start start containers and services
func (svc *Service) Start(ctx context.Context, task *database.Task, detach bool, cmds structs.Commands) error {
	start := func() error {
		return svc.start(ctx, nil, cmds)
	}

	sl := tasklock.NewServiceTask(svc.svc.ID, svc.so, task,
		statusServiceStarting, statusServiceStarted, statusServiceStartFailed)

	return sl.Run(isnotInProgress, start, detach)
}

// UpdateUnitsConfigs generated new units configs,write to container volume.
func (svc *Service) UpdateUnitsConfigs(ctx context.Context, configs structs.ServiceConfigs, task *database.Task, restart, async bool) (err error) {

	update := func() error {
		units, err := svc.getUnits()
		if err != nil {
			return err
		}

		cm, err := svc.pc.UpdateConfigs(ctx, svc.svc.ID, configs)
		if err != nil {
			return err
		}

		err = svc.updateConfigs(ctx, units, cm, nil)
		if err != nil {
			return err
		}

		if restart {
			err = svc.start(ctx, units, cm.Commands())
		}

		return err
	}

	sl := tasklock.NewServiceTask(svc.svc.ID, svc.so, task,
		statusServiceConfigUpdating, statusServiceConfigUpdated, statusServiceConfigUpdateFailed)

	return sl.Run(isnotInProgress, update, async)
}

// updateConfigs update units configurationFile,
// generate units configs if configs is nil,
// start units containers before update container configurationFile.
func (svc *Service) updateConfigs(ctx context.Context, units []*unit, configs structs.ConfigsMap, args map[string]interface{}) (err error) {
	if configs == nil {
		configs, err = svc.generateUnitsConfigs(ctx, args)
		if err != nil {
			return err
		}
	}

	for i := range units {
		err := units[i].startContainer(ctx)
		if err != nil {
			return err
		}
	}

	for i := range units {
		config, ok := configs.Get(units[i].u.ID)
		if !ok {
			continue
		}

		err := units[i].updateServiceConfig(ctx, config.ConfigFile, config.Content)
		if err != nil {
			return err
		}
	}

	return nil
}

// UpdateUnitConfig update the assigned unit config file.
func (svc *Service) UpdateUnitConfig(ctx context.Context, nameOrID, path, content string) error {
	u, err := svc.getUnit(nameOrID)
	if err != nil {
		return err
	}

	return u.updateServiceConfig(ctx, path, content)
}

// Stop stop units services,stop container if containers is true.
func (svc *Service) Stop(ctx context.Context, containers, async bool, task *database.Task) error {

	stop := func() error {
		return svc.stop(ctx, nil, containers)
	}

	sl := tasklock.NewServiceTask(svc.svc.ID, svc.so, task,
		statusServiceStoping, statusServiceStoped, statusServiceStopFailed)

	return sl.Run(isnotInProgress, stop, async)
}

func (svc *Service) stop(ctx context.Context, units []*unit, containers bool) (err error) {
	if units == nil {
		units, err = svc.getUnits()
		if err != nil {
			return err
		}
	}

	cmds, err := svc.generateUnitsCmd(ctx)
	if err != nil {
		return err
	}

	for i := range units {
		cmd := cmds.GetCmd(units[i].u.ID, structs.StopServiceCmd)

		_, err = units[i].containerExec(ctx, cmd, false)
		if err != nil {
			return err
		}
	}

	if !containers {
		return nil
	}

	for i := range units {
		err = units[i].stopContainer(ctx)
		if err != nil {
			return err
		}
	}

	return nil
}

// Exec exec command in Service containers,if config.Container is assigned,exec the assigned unit command
func (svc *Service) Exec(ctx context.Context, config structs.ServiceExecConfig, async bool, task *database.Task) error {

	exec := func() error {
		var (
			err   error
			units []*unit
		)

		if config.Container != "" {
			var u *unit
			u, err = svc.getUnit(config.Container)
			units = []*unit{u}
		} else {
			units, err = svc.getUnits()
		}
		if err != nil {
			return err
		}

		for i := range units {
			_, err = units[i].containerExec(ctx, config.Cmd, config.Detach)
			if err != nil {
				return err
			}
		}

		return nil
	}

	sl := tasklock.NewServiceTask(svc.svc.ID, svc.so, task,
		statusServiceExecStart, statusServiceExecDone, statusServiceExecFailed)

	return sl.Run(isnotInProgress, exec, async)
}

// Remove remove Service,
// 1) deregiste services
// 2) remove containers
// 3) remove volumes
// 4) delete Service records in db
func (svc *Service) Remove(ctx context.Context, r kvstore.Register, force bool) (err error) {
	err = svc.deleteCondition()
	if err != nil {
		return err
	}

	remove := func() error {
		units, err := svc.getUnits()
		if err != nil {
			return err
		}

		if !force && svc.svc.Status >= statusServiceContainerCreating {
			// check engines whether is alive before really delete
			for _, u := range units {
				if e := u.getEngine(); e == nil && u.u.EngineID != "" {
					return errors.Errorf("Engine %s is unhealthy", u.u.EngineID)
				}
			}
		}

		select {
		default:
		case <-ctx.Done():
			return errors.WithStack(ctx.Err())
		}

		err = svc.deregisterServices(ctx, r, units)
		if err != nil {
			if force {
				logrus.WithField("Service", svc.svc.Name).Errorf("Service deregiste error:%+v", err)
			} else {
				return err
			}
		}

		err = svc.removeContainers(ctx, units, force, false)
		if err != nil {
			return err
		}

		err = svc.removeVolumes(ctx, units)
		if err != nil {
			return err
		}

		err = svc.so.DelServiceRelation(svc.svc.ID, true)

		return err
	}

	sl := tasklock.NewServiceTask(svc.svc.ID, svc.so, nil,
		statusServiceDeleting, 0, statusServiceDeleteFailed)

	sl.After = func(key string, val int, task *database.Task, t time.Time) (err error) {
		if val == statusServiceDeleteFailed {
			err = svc.so.SetServiceWithTask(key, val, task, t)
		} else if task != nil {
			err = svc.so.SetTask(*task)
		}

		return err
	}

	return sl.Run(isnotInProgress, remove, false)
}

func (svc *Service) removeContainers(ctx context.Context, units []*unit, force, rmVolumes bool) error {
	for _, u := range units {
		err := u.removeContainer(ctx, rmVolumes, force)
		if err != nil {
			return err
		}
	}

	return nil
}

func (svc *Service) removeVolumes(ctx context.Context, units []*unit) error {

	for _, u := range units {
		err := u.removeVolumes(ctx)
		if err != nil {
			return err
		}
	}

	return nil
}

func (svc Service) deleteCondition() error {
	return nil
}

func (svc Service) deregisterServices(ctx context.Context, reg kvstore.Register, units []*unit) error {
	for i := range units {
		err := deregisterService(ctx, reg, "units", units[i].u.ID)
		if err != nil {
			return err
		}
	}

	return nil
}

func deregisterService(ctx context.Context, reg kvstore.Register, _type, key string) error {
	return reg.DeregisterService(ctx, structs.ServiceDeregistration{
		Type: _type,
		Key:  key,
	}, false)
}

func (svc *Service) removeUnits(ctx context.Context, rm []*unit, reg kvstore.Register) error {
	if reg != nil {
		err := svc.deregisterServices(ctx, reg, rm)
		if err != nil {
			return err
		}
	}

	err := svc.removeContainers(ctx, rm, true, false)
	if err != nil {
		return err
	}

	err = svc.removeVolumes(ctx, rm)
	if err != nil {
		return err
	}

	list := make([]database.Unit, 0, len(rm))
	for i := range rm {
		if rm[i] == nil {
			continue
		}

		list = append(list, rm[i].u)
	}

	err = svc.so.DelUnitsRelated(list, true)

	return err
}

// Compose call plugin compose
func (svc *Service) Compose(ctx context.Context, pc pluginapi.PluginAPI) error {
	var opts map[string]interface{}

	if svc.spec != nil {
		opts = svc.spec.Options
	}

	spec, err := svc.RefreshSpec()
	if err != nil {
		return err
	}

	spec.Options = opts

	return pc.ServiceCompose(ctx, *spec)
}

// Image returns Image,query from db.
func (svc Service) Image() (database.Image, error) {
	img, err := structs.ParseImage(svc.svc.Desc.Image)
	if err != nil {
		return database.Image{}, err
	}

	return svc.so.GetImage(img.Name, img.Major, img.Minor, img.Patch, img.Build)
}

func (svc *Service) generateUnitsConfigs(ctx context.Context, args map[string]interface{}) (structs.ConfigsMap, error) {
	if svc.spec != nil && len(svc.spec.Options) > 0 {

		for key, val := range args {
			svc.spec.Options[key] = val
		}

		args = svc.spec.Options
	}

	spec, err := svc.RefreshSpec()
	if err != nil {
		return nil, err
	}

	spec.Options = args

	return svc.pc.GenerateServiceConfig(ctx, *spec)
}

func (svc *Service) generateUnitConfig(ctx context.Context, nameOrID string, args map[string]interface{}) (structs.ConfigCmds, error) {
	if svc.spec != nil && len(svc.spec.Options) > 0 {

		for key, val := range args {
			svc.spec.Options[key] = val
		}

		args = svc.spec.Options
	}

	spec, err := svc.RefreshSpec()
	if err != nil {
		return structs.ConfigCmds{}, err
	}

	spec.Options = args

	return svc.pc.GenerateUnitConfig(ctx, nameOrID, *spec)
}

func (svc *Service) generateUnitsCmd(ctx context.Context) (structs.Commands, error) {
	return svc.pc.GetCommands(ctx, svc.svc.ID)
}

func (svc *Service) GetUnitsConfigs(ctx context.Context) (structs.ServiceConfigs, error) {
	return svc.pc.GetServiceConfig(ctx, svc.svc.ID)
}<|MERGE_RESOLUTION|>--- conflicted
+++ resolved
@@ -351,15 +351,9 @@
 	}
 
 	var (
-<<<<<<< HEAD
 		arch     structs.Arch
 		opts     map[string]interface{}
 		scheOpts scheduleOption
-=======
-		arch    structs.Arch
-		opts    map[string]interface{}
-		require structs.UnitRequire
->>>>>>> 6194cda7
 	)
 
 	if info.Service.Desc != nil {
@@ -370,21 +364,14 @@
 		json.NewDecoder(r).Decode(&opts)
 
 		r = strings.NewReader(info.Service.Desc.ScheduleOptions)
-<<<<<<< HEAD
+
 		json.NewDecoder(r).Decode(&scheOpts)
-=======
-		json.NewDecoder(r).Decode(&require)
->>>>>>> 6194cda7
 	}
 
 	return structs.ServiceSpec{
 		Arch:    arch,
 		Service: convertService(info.Service),
-<<<<<<< HEAD
 		Require: &scheOpts.Require,
-=======
-		Require: &require,
->>>>>>> 6194cda7
 		Units:   units,
 		Options: opts,
 	}
