--- conflicted
+++ resolved
@@ -151,8 +151,14 @@
 		Value: "20s",
 		Usage: "Leader lock release time on failure",
 	}
-
-<<<<<<< HEAD
+	flRefreshOnNodeFilter = cli.BoolFlag{
+		Name:  "refresh-on-node-filter",
+		Usage: "If true, refresh the cache when a ContainerList call comes in with a node filter",
+	}
+	flContainerNameRefreshFilter = cli.StringFlag{
+		Name:  "container-name-refresh-filter",
+		Usage: "If set, refresh the cache when a ContainerList call comes in with a name filter set to this value",
+	}
 	// flDBDriver DB driver
 	flDBDriver = cli.StringFlag{
 		Name:  "dbDriver",
@@ -192,14 +198,5 @@
 		Name:  "dbTablePrefix",
 		Value: "tb",
 		Usage: "prefix of database table name",
-=======
-	flRefreshOnNodeFilter = cli.BoolFlag{
-		Name:  "refresh-on-node-filter",
-		Usage: "If true, refresh the cache when a ContainerList call comes in with a node filter",
-	}
-	flContainerNameRefreshFilter = cli.StringFlag{
-		Name:  "container-name-refresh-filter",
-		Usage: "If set, refresh the cache when a ContainerList call comes in with a name filter set to this value",
->>>>>>> bef51e49
 	}
 )